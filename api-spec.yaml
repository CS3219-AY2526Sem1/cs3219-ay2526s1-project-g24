openapi: 3.0.0
info:
  title: PeerPrep API
  description: API specification for PeerPrep G24 AY25/26
  version: 1.0.0

servers:
  - url: http://localhost:8001
    description: User Service
  - url: http://localhost:8002
    description: Matching Service
  - url: http://localhost:8003
    description: Question Service
  - url: http://localhost:8005
    description: Collaboration Service
  - url: http://localhost:8006
    description: Queue Service (Internal)

tags:
  - name: Authentication
    description: Google OAuth and session management + JWKS
  - name: Users
    description: User profile management
  - name: Users - Admin
    description: Admin-only user management
  - name: Matching
    description: Peer matching service with SSE
  - name: Questions
    description: Question retrieval (public)
  - name: Questions - Admin
    description: Admin-only question management
  - name: Collaboration
    description: Real-time collaboration sessions
  - name: Queue
    description: Internal queue service
  - name: Health
    description: Health check and metrics endpoints

paths:
  # ========== USER SERVICE ==========
  # User Service: JWKS Endnpoint (Public Token)
  /.well-known/jwks.json:
    get:
      tags:
        - Authentication
      summary: Get JWKS public keys (All services need this to verify JWTs)
      description: Returns the JSON Web Key Set (JWKS) for JWT verification.
      responses:
        "200":
          description: JWKS response
          content:
            application/json:
              schema:
                type: object
                properties:
                  keys:
                    type: array
                    items:
                      type: object
                      properties:
                        kty:
                          type: string
                        alg:
                          type: string
                        use:
                          type: string
                        kid:
                          type: string
                        n:
                          type: string
                        e:
                          type: string

  # User Service: Authentication Endpoints
  /v1/auth/google/url:
    get:
      tags:
        - Authentication
      summary: Get Google OAuth URL
      description: Returns the Google OAuth authorization URL for login
      responses:
        "200":
          description: OAuth URL generated
          content:
            application/json:
              schema:
                type: object
                properties:
                  url:
                    type: string
                    format: uri

  /v1/auth/google/callback:
    get:
      tags:
        - Authentication
      summary: Google OAuth callback
      description: Handles the OAuth callback from Google. Sets auth_token cookie and returns accessToken.
      parameters:
        - name: code
          in: query
          required: true
          schema:
            type: string
        - name: state
          in: query
          schema:
            type: string
      responses:
        "200":
          description: Authentication successful
          content:
            application/json:
              schema:
                type: object
                properties:
                  accessToken:
                    type: string
          headers:
            Set-Cookie:
              description: HttpOnly cookie with JWT access token
              schema:
                type: string
        "500":
          description: Internal server error
  /v1/auth/refresh:
    post:
      tags:
        - Authentication
      summary: Refresh access token
      security:
        - bearerAuth: []
      description: Issues a new JWT and sets auth_token cookie.
      responses:
        "200":
          description: Token refreshed
          content:
            application/json:
              schema:
                type: object
                properties:
                  accessToken:
                    type: string
          headers:
            Set-Cookie:
              description: HttpOnly cookie with new JWT access token
              schema:
                type: string

  /v1/auth/logout:
    post:
      tags:
        - Authentication
      summary: Logout user
      description: Clears the auth_token cookie.
      responses:
        "200":
          description: Logout successful
          content:
            application/json:
              schema:
                type: object
                properties:
                  message:
                    type: string
          headers:
            Set-Cookie:
              description: Clears auth_token cookie
              schema:
                type: string
  /v1/auth/session:
    get:
      tags:
        - Authentication
      summary: Get current session
      security:
        - bearerAuth: []
      description: Returns the current authenticated user object from JWT.
      responses:
        "200":
          description: Session retrieved
          content:
            application/json:
              schema:
                type: object
                description: The authenticated user object (same as JWT payload)
        "401":
          $ref: "#/components/responses/UnauthorizedError"

  # User Service: User Profile Management
  /v1/users/me:
    get:
      tags:
        - Users
      summary: Get current user profile
      security:
        - bearerAuth: []
      responses:
        "200":
          description: User profile
          content:
            application/json:
              schema:
                $ref: "#/components/schemas/UserProfile"
        "401":
          $ref: "#/components/responses/UnauthorizedError"

    patch:
      tags:
        - Users
      summary: Update current user profile
      security:
        - bearerAuth: []
      requestBody:
        content:
          application/json:
            schema:
              type: object
              properties:
                username:
                  type: string
                display_name:
                  type: string
                description:
                  type: string
                programming_proficiency:
                  type: string
                  enum: [beginner, intermediate, advanced]
                avatar_url:
                  type: string
                  format: uri
      responses:
        "200":
          description: Profile updated
          content:
            application/json:
              schema:
                $ref: "#/components/schemas/UserProfile"
        "401":
          $ref: "#/components/responses/UnauthorizedError"

    delete:
      tags:
        - Users
      summary: Delete current user account
      security:
        - bearerAuth: []
      responses:
        "204":
          description: User deleted
        "401":
          $ref: "#/components/responses/UnauthorizedError"

  /v1/users/{userId}:
    get:
      tags:
        - Users
      summary: Get user profile by ID (Admin)
      security:
        - bearerAuth: []
      description: Requires scope `users:read`.
      parameters:
        - name: userId
          in: path
          required: true
          schema:
            type: string
      responses:
        "200":
          description: User profile
          content:
            application/json:
              schema:
                $ref: "#/components/schemas/UserProfile"
        "401":
          $ref: "#/components/responses/UnauthorizedError"
        "404":
          description: User not found

    patch:
      tags:
        - Users
      summary: Update user profile by ID (Admin)
      security:
        - bearerAuth: []
      description: Requires scope `admin:users:edit`.
      parameters:
        - name: userId
          in: path
          required: true
          schema:
            type: string
      requestBody:
        content:
          application/json:
            schema:
              type: object
              properties:
                username:
                  type: string
                display_name:
                  type: string
                description:
                  type: string
                programming_proficiency:
                  type: string
                  enum: [beginner, intermediate, advanced]
      responses:
        "200":
          description: Profile updated
          content:
            application/json:
              schema:
                $ref: "#/components/schemas/UserProfile"
        "401":
          $ref: "#/components/responses/UnauthorizedError"
        "404":
          description: User not found

    delete:
      tags:
        - Users
      summary: Delete user by ID (Admin)
      security:
        - bearerAuth: []
      description: Requires scope `admin:users:delete`.
      parameters:
        - name: userId
          in: path
          required: true
          schema:
            type: string
      responses:
        "204":
          description: User deleted
        "401":
          $ref: "#/components/responses/UnauthorizedError"
        "404":
          description: User not found

  # User Service: Admin User Management

  /v1/admin/users:
    get:
      tags:
        - Admin
      summary: Get all users (Admin)
      security:
        - bearerAuth: []
      description: Requires scope `admin:users:read`.
      responses:
        "200":
          description: List of users
          content:
            application/json:
              schema:
                type: array
                items:
                  $ref: "#/components/schemas/UserProfile"
        "401":
          $ref: "#/components/responses/UnauthorizedError"
  /v1/admin/roles:
    post:
      tags:
        - Admin
      summary: Create a new role
      security:
        - bearerAuth: []
      description: Requires scope `admin:roles:create`.
      requestBody:
        content:
          application/json:
            schema:
              type: object
              properties:
                name:
                  type: string
      responses:
        "200":
          description: Role created
        "401":
          $ref: "#/components/responses/UnauthorizedError"

    get:
      tags:
        - Admin
      summary: Get all roles
      security:
        - bearerAuth: []
      description: Requires scope `admin:roles:read`.
      responses:
        "200":
          description: List of roles
        "401":
          $ref: "#/components/responses/UnauthorizedError"
  /v1/admin/permissions:
    post:
      tags:
        - Admin
      summary: Create a new permission
      security:
        - bearerAuth: []
      description: Requires scope `admin:permissions:create`.
      requestBody:
        content:
          application/json:
            schema:
              type: object
              properties:
                name:
                  type: string
      responses:
        "200":
          description: Permission created
        "401":
          $ref: "#/components/responses/UnauthorizedError"

    get:
      tags:
        - Admin
      summary: Get all permissions
      security:
        - bearerAuth: []
      description: Requires scope `admin:permissions:read`.
      responses:
        "200":
          description: List of permissions
        "401":
          $ref: "#/components/responses/UnauthorizedError"
  /v1/admin/users/{userId}/roles:
    post:
      tags:
        - Admin
      summary: Assign role to user
      security:
        - bearerAuth: []
      description: Requires scope `admin:users:edit-roles`.
      parameters:
        - name: userId
          in: path
          required: true
          schema:
            type: string
      requestBody:
        content:
          application/json:
            schema:
              type: object
              properties:
                roleId:
                  type: integer
      responses:
        "200":
          description: Role assigned
        "401":
          $ref: "#/components/responses/UnauthorizedError"
  /v1/admin/users/{userId}/roles/{roleId}:
    delete:
      tags:
        - Admin
      summary: Remove role from user
      security:
        - bearerAuth: []
      description: Requires scope `admin:users:edit-roles`.
      parameters:
        - name: userId
          in: path
          required: true
          schema:
            type: string
        - name: roleId
          in: path
          required: true
          schema:
            type: integer
      responses:
        "200":
          description: Role removed
        "401":
          $ref: "#/components/responses/UnauthorizedError"
  /v1/admin/roles/{roleId}/permissions:
    post:
      tags:
        - Admin
      summary: Grant permission to role
      security:
        - bearerAuth: []
      description: Requires scope `admin:roles:edit-permissions`.
      parameters:
        - name: roleId
          in: path
          required: true
          schema:
            type: integer
      requestBody:
        content:
          application/json:
            schema:
              type: object
              properties:
                permissionId:
                  type: integer
      responses:
        "200":
          description: Permission granted
        "401":
          $ref: "#/components/responses/UnauthorizedError"
  /v1/admin/roles/{roleId}/permissions/{permissionId}:
    delete:
      tags:
        - Admin
      summary: Revoke permission from role
      security:
        - bearerAuth: []
      description: Requires scope `admin:roles:edit-permissions`.
      parameters:
        - name: roleId
          in: path
          required: true
          schema:
            type: integer
        - name: permissionId
          in: path
          required: true
          schema:
            type: integer
      responses:
        "200":
          description: Permission revoked
        "401":
          $ref: "#/components/responses/UnauthorizedError"

  # ========== MATCHING SERVICE ==========
  /v1/match/requests:
    post:
      tags:
        - Matching
      summary: Create match request
      security:
        - bearerAuth: []
      requestBody:
        required: true
        content:
          application/json:
            schema:
              type: object
              required:
                - difficulty
                - language
                - topics
              properties:
                difficulty:
                  type: string
                  enum: [EASY, MEDIUM, HARD]
                language:
                  type: string
                  enum: [python, javascript, java, cpp]
                topics:
                  type: array
                  items:
                    type: string
      responses:
        "201":
          description: Match request created
          content:
            application/json:
              schema:
                type: object
                properties:
                  requestId:
                    type: string

  /v1/match/requests/{reqId}:
    get:
      tags:
        - Matching
      summary: Get match request status
      security:
        - bearerAuth: []
      parameters:
        - name: reqId
          in: path
          required: true
          schema:
            type: string
      responses:
        "200":
          description: Match request details
          content:
            application/json:
              schema:
                $ref: "#/components/schemas/MatchRequest"

    delete:
      tags:
        - Matching
      summary: Cancel match request
      security:
        - bearerAuth: []
      parameters:
        - name: reqId
          in: path
          required: true
          schema:
            type: string
      responses:
        "204":
          description: Match request cancelled

  /v1/match/requests/{reqId}/extend:
    post:
      tags:
        - Matching
      summary: Extend match timeout
      description: Resets the match timeout countdown, allowing the user to continue waiting for a match
      security:
        - bearerAuth: []
      parameters:
        - name: reqId
          in: path
          required: true
          schema:
            type: string
      responses:
        "200":
          description: Timeout reset successfully
          content:
            application/json:
              schema:
                type: object
                properties:
                  message:
                    type: string
                  extendsUntil:
                    type: string
                    format: date-time

  /v1/match/requests/{reqId}/events:
    get:
      tags:
        - Matching
      summary: SSE stream for match events
      description: Server-Sent Events endpoint for real-time match updates. Timeout duration is configurable via MATCH_TIMEOUT_MS environment variable (default 5 minutes). User can reset the timeout by continuing to wait.
      security:
        - bearerAuth: []
      parameters:
        - name: reqId
          in: path
          required: true
          schema:
            type: string
      responses:
        "200":
          description: SSE stream
          content:
            text/event-stream:
              schema:
                type: object
                properties:
                  event:
                    type: string
                    enum: [searching, matched, timeout, cancelled]
                  data:
                    type: object

  # ========== QUESTION SERVICE ==========
  /v1/questions:
    get:
      tags:
        - Questions
      summary: Get all questions (public)
      description: Retrieve all questions with optional filters for search, difficulty, topics, and pagination
      parameters:
        - name: search
          in: query
          description: Search by question title or topic keywords
          schema:
            type: string
        - name: difficulty
          in: query
          description: Filter by difficulty level
          schema:
            type: string
            enum: [EASY, MEDIUM, HARD]
        - name: topics
          in: query
          description: Filter by one or more topics
          schema:
            type: array
            items:
              type: string
          style: form
          explode: true
        - name: page
          in: query
          description: Page number for pagination
          schema:
            type: integer
            default: 1
        - name: limit
          in: query
          description: Number of questions per page
          schema:
            type: integer
            default: 20
      responses:
        "200":
          description: Questions list
          content:
            application/json:
              schema:
                type: object
                properties:
                  data:
                    type: array
                    items:
                      $ref: "#/components/schemas/QuestionSummary"
                  total:
                    type: integer
                  page:
                    type: integer
                  limit:
                    type: integer

  /v1/questions/{qid}:
    get:
      tags:
        - Questions
      summary: Get question by ID
      description: Retrieve detailed information about a specific question including description, examples, constraints, and test cases
      parameters:
        - name: qid
          in: path
          required: true
          schema:
            type: string
      responses:
        "200":
          description: Question details
          content:
            application/json:
              schema:
                $ref: "#/components/schemas/Question"
        "404":
          description: Question not found

  /v1/questions/{qid}/execute:
    post:
      tags:
        - Questions
      summary: Execute code for solo practice
      description: Run code against test cases for a specific question in solo practice mode
      security:
        - bearerAuth: []
      parameters:
        - name: qid
          in: path
          required: true
          schema:
            type: string
      requestBody:
        required: true
        content:
          application/json:
            schema:
              type: object
              required:
                - code
                - language
              properties:
                code:
                  type: string
                  description: The code to execute
                language:
                  type: string
                  enum: [python, javascript, java, cpp]
                  description: Programming language
                testCases:
                  type: array
                  description: Optional custom test cases (uses default question test cases if not provided)
                  items:
                    type: object
                    properties:
                      input:
                        type: string
                      expectedOutput:
                        type: string
      responses:
        "200":
          description: Code execution completed
          content:
            application/json:
              schema:
                $ref: "#/components/schemas/ExecutionResult"
        "400":
          description: Invalid code or language
        "401":
          $ref: "#/components/responses/UnauthorizedError"

  /v1/questions/{qid}/submit:
    post:
      tags:
        - Questions
      summary: Submit solution for solo practice
      description: Submit a solution and save it to user's submission history
      security:
        - bearerAuth: []
      parameters:
        - name: qid
          in: path
          required: true
          schema:
            type: string
      requestBody:
        required: true
        content:
          application/json:
            schema:
              type: object
              required:
                - code
                - language
              properties:
                code:
                  type: string
                language:
                  type: string
                  enum: [python, javascript, java, cpp]
      responses:
        "200":
          description: Submission recorded
          content:
            application/json:
              schema:
                type: object
                properties:
                  submissionId:
                    type: string
                  passed:
                    type: boolean
                  totalTests:
                    type: integer
                  passedTests:
                    type: integer
                  executionTime:
                    type: number
                  timestamp:
                    type: string
                    format: date-time
        "401":
          $ref: "#/components/responses/UnauthorizedError"

  /v1/topics:
    get:
      tags:
        - Questions
      summary: Get all available topics
      description: Retrieve list of all question topics for filter dropdown
      responses:
        "200":
          description: Topics list
          content:
            application/json:
              schema:
                type: array
                items:
                  type: string
                example:
                  [
                    "Arrays",
                    "Hash Table",
                    "Strings",
                    "Dynamic Programming",
                    "Binary Search",
                    "DFS",
                    "BFS",
                    "Tree",
                    "Graph",
                    "Sorting",
                  ]

  # ========== QUESTION SERVICE - ADMIN ENDPOINTS ==========
  /v1/admin/questions:
    get:
      tags:
        - Questions - Admin
      summary: Get all questions with admin details (Admin)
      description: Retrieve all questions including soft-deleted ones and additional metadata
      security:
        - bearerAuth: []
      parameters:
        - name: search
          in: query
          description: Search by question title or topic keywords
          schema:
            type: string
        - name: difficulty
          in: query
          description: Filter by difficulty level
          schema:
            type: string
            enum: [EASY, MEDIUM, HARD]
        - name: topics
          in: query
          description: Filter by one or more topics
          schema:
            type: array
            items:
              type: string
          style: form
          explode: true
        - name: includeDeleted
          in: query
          description: Include soft-deleted questions
          schema:
            type: boolean
            default: false
        - name: page
          in: query
          description: Page number for pagination
          schema:
            type: integer
            default: 1
        - name: limit
          in: query
          description: Number of questions per page
          schema:
            type: integer
            default: 20
      responses:
        '200':
          description: Questions list with admin metadata
          content:
            application/json:
              schema:
                type: object
                properties:
                  data:
                    type: array
                    items:
                      $ref: '#/components/schemas/AdminQuestionSummary'
                  total:
                    type: integer
                  page:
                    type: integer
                  limit:
                    type: integer
        '401':
          $ref: '#/components/responses/UnauthorizedError'
        '403':
          $ref: '#/components/responses/ForbiddenError'

    post:
      tags:
        - Questions - Admin
      summary: Create new question (Admin)
      security:
        - bearerAuth: []
      requestBody:
        required: true
        content:
          application/json:
            schema:
              $ref: "#/components/schemas/QuestionInput"
      responses:
        "201":
          description: Question created
          content:
            application/json:
              schema:
<<<<<<< HEAD
                $ref: '#/components/schemas/Question'
        '401':
          $ref: '#/components/responses/UnauthorizedError'
        '403':
          $ref: '#/components/responses/ForbiddenError'
        '400':
          description: Invalid input
=======
                $ref: "#/components/schemas/Question"
>>>>>>> 894f9006

  /v1/admin/questions/{qid}:
    get:
      tags:
        - Questions - Admin
      summary: Get question by ID with admin details (Admin)
      security:
        - bearerAuth: []
      parameters:
        - name: qid
          in: path
          required: true
          schema:
            type: string
      responses:
        '200':
          description: Question details with admin metadata
          content:
            application/json:
              schema:
                $ref: '#/components/schemas/AdminQuestion'
        '401':
          $ref: '#/components/responses/UnauthorizedError'
        '403':
          $ref: '#/components/responses/ForbiddenError'
        '404':
          description: Question not found

    put:
      tags:
        - Questions - Admin
      summary: Update question (Admin)
      security:
        - bearerAuth: []
      parameters:
        - name: qid
          in: path
          required: true
          schema:
            type: string
      requestBody:
        required: true
        content:
          application/json:
            schema:
              $ref: "#/components/schemas/QuestionInput"
      responses:
        "200":
          description: Question updated
          content:
            application/json:
              schema:
                $ref: '#/components/schemas/Question'
        '401':
          $ref: '#/components/responses/UnauthorizedError'
        '403':
          $ref: '#/components/responses/ForbiddenError'
        '404':
          description: Question not found

    delete:
      tags:
        - Questions - Admin
      summary: Delete question (Admin)
      security:
        - bearerAuth: []
      parameters:
        - name: qid
          in: path
          required: true
          schema:
            type: string
        - name: mode
          in: query
          schema:
            type: string
            enum: [soft, hard]
            default: soft
          description: Soft delete (marks as deleted) or hard delete (permanently removes)
      responses:
        "204":
          description: Question deleted
        '401':
          $ref: '#/components/responses/UnauthorizedError'
        '403':
          $ref: '#/components/responses/ForbiddenError'
        '404':
          description: Question not found

  /v1/admin/questions/{qid}/restore:
    post:
      tags:
        - Questions - Admin
      summary: Restore soft-deleted question (Admin)
      security:
        - bearerAuth: []
      parameters:
        - name: qid
          in: path
          required: true
          schema:
            type: string
      responses:
        '200':
          description: Question restored
          content:
            application/json:
              schema:
                $ref: '#/components/schemas/Question'
        '401':
          $ref: '#/components/responses/UnauthorizedError'
        '403':
          $ref: '#/components/responses/ForbiddenError'
        '404':
          description: Question not found

  /v1/admin/questions/{qid}/validate:
    post:
      tags:
        - Questions - Admin
      summary: Validate question test cases (Admin)
      description: Run test cases through the executor service to verify they work correctly
      security:
        - bearerAuth: []
      parameters:
        - name: qid
          in: path
          required: true
          schema:
            type: string
      requestBody:
        content:
          application/json:
            schema:
              type: object
              properties:
                language:
                  type: string
                  enum: [python, javascript, java, cpp]
                  description: Language to validate test cases in
      responses:
        '200':
          description: Validation results
          content:
            application/json:
              schema:
                type: object
                properties:
                  valid:
                    type: boolean
                  results:
                    type: array
                    items:
                      type: object
                      properties:
                        testCaseIndex:
                          type: integer
                        passed:
                          type: boolean
                        error:
                          type: string
        '401':
          $ref: '#/components/responses/UnauthorizedError'
        '403':
          $ref: '#/components/responses/ForbiddenError'

  /v1/admin/test-cases:
    get:
      tags:
        - Questions - Admin
      summary: Get all test cases for a question (Admin)
      security:
        - bearerAuth: []
      parameters:
        - name: questionId
          in: query
          required: true
          schema:
            type: string
      responses:
        '200':
          description: Test cases list
          content:
            application/json:
              schema:
                type: array
                items:
                  $ref: '#/components/schemas/TestCase'
        '401':
          $ref: '#/components/responses/UnauthorizedError'
        '403':
          $ref: '#/components/responses/ForbiddenError'

    post:
      tags:
        - Questions - Admin
      summary: Add test case to question (Admin)
      security:
        - bearerAuth: []
      requestBody:
        required: true
        content:
          application/json:
            schema:
              type: object
              required:
                - questionId
                - input
                - expectedOutput
              properties:
                questionId:
                  type: string
                input:
                  type: string
                expectedOutput:
                  type: string
                isPublic:
                  type: boolean
                  default: false
                  description: Whether users can see this test case (public) or it's hidden
      responses:
        '201':
          description: Test case created
          content:
            application/json:
              schema:
                $ref: '#/components/schemas/TestCase'
        '401':
          $ref: '#/components/responses/UnauthorizedError'
        '403':
          $ref: '#/components/responses/ForbiddenError'

  /v1/admin/test-cases/{tcid}:
    put:
      tags:
        - Questions - Admin
      summary: Update test case (Admin)
      security:
        - bearerAuth: []
      parameters:
        - name: tcid
          in: path
          required: true
          schema:
            type: string
      requestBody:
        required: true
        content:
          application/json:
            schema:
              type: object
              properties:
                input:
                  type: string
                expectedOutput:
                  type: string
                isPublic:
                  type: boolean
      responses:
        '200':
          description: Test case updated
          content:
            application/json:
              schema:
                $ref: '#/components/schemas/TestCase'
        '401':
          $ref: '#/components/responses/UnauthorizedError'
        '403':
          $ref: '#/components/responses/ForbiddenError'

    delete:
      tags:
        - Questions - Admin
      summary: Delete test case (Admin)
      security:
        - bearerAuth: []
      parameters:
        - name: tcid
          in: path
          required: true
          schema:
            type: string
      responses:
        '204':
          description: Test case deleted
        '401':
          $ref: '#/components/responses/UnauthorizedError'
        '403':
          $ref: '#/components/responses/ForbiddenError'

  /v1/admin/topics:
    get:
      tags:
        - Questions - Admin
      summary: Get all topics with usage stats (Admin)
      security:
        - bearerAuth: []
      responses:
        '200':
          description: Topics list with usage stats
          content:
            application/json:
              schema:
                type: array
                items:
                  type: object
                  properties:
                    name:
                      type: string
                    questionCount:
                      type: integer
        '401':
          $ref: '#/components/responses/UnauthorizedError'
        '403':
          $ref: '#/components/responses/ForbiddenError'

    post:
      tags:
        - Questions - Admin
      summary: Create new topic (Admin)
      security:
        - bearerAuth: []
      requestBody:
        required: true
        content:
          application/json:
            schema:
              type: object
              required:
                - name
              properties:
                name:
                  type: string
      responses:
        '201':
          description: Topic created
          content:
            application/json:
              schema:
                type: object
                properties:
                  name:
                    type: string
        '401':
          $ref: '#/components/responses/UnauthorizedError'
        '403':
          $ref: '#/components/responses/ForbiddenError'

  /v1/admin/topics/{topicName}:
    delete:
      tags:
        - Questions - Admin
      summary: Delete topic (Admin)
      security:
        - bearerAuth: []
      parameters:
        - name: topicName
          in: path
          required: true
          schema:
            type: string
      responses:
        '204':
          description: Topic deleted
        '401':
          $ref: '#/components/responses/UnauthorizedError'
        '403':
          $ref: '#/components/responses/ForbiddenError'

  # ========== USER SERVICE - ADMIN ENDPOINTS ==========
  /v1/admin/users:
    get:
      tags:
        - Users - Admin
      summary: Get all users (Admin)
      security:
        - bearerAuth: []
      parameters:
        - name: search
          in: query
          description: Search by name or email
          schema:
            type: string
        - name: page
          in: query
          schema:
            type: integer
            default: 1
        - name: limit
          in: query
          schema:
            type: integer
            default: 20
      responses:
        '200':
          description: Users list
          content:
            application/json:
              schema:
                type: object
                properties:
                  data:
                    type: array
                    items:
                      $ref: '#/components/schemas/AdminUserProfile'
                  total:
                    type: integer
                  page:
                    type: integer
                  limit:
                    type: integer
        '401':
          $ref: '#/components/responses/UnauthorizedError'
        '403':
          $ref: '#/components/responses/ForbiddenError'

  /v1/admin/users/{uid}:
    get:
      tags:
        - Users - Admin
      summary: Get user by ID (Admin)
      security:
        - bearerAuth: []
      parameters:
        - name: uid
          in: path
          required: true
          schema:
            type: string
      responses:
        '200':
          description: User profile with admin metadata
          content:
            application/json:
              schema:
                $ref: '#/components/schemas/AdminUserProfile'
        '401':
          $ref: '#/components/responses/UnauthorizedError'
        '403':
          $ref: '#/components/responses/ForbiddenError'

    patch:
      tags:
        - Users - Admin
      summary: Update user role (Admin)
      security:
        - bearerAuth: []
      parameters:
        - name: uid
          in: path
          required: true
          schema:
            type: string
      requestBody:
        content:
          application/json:
            schema:
              type: object
              properties:
                role:
                  type: string
                  enum: [USER, ADMIN]
      responses:
        '200':
          description: User updated
          content:
            application/json:
              schema:
                $ref: '#/components/schemas/AdminUserProfile'
        '401':
          $ref: '#/components/responses/UnauthorizedError'
        '403':
          $ref: '#/components/responses/ForbiddenError'

    delete:
      tags:
        - Users - Admin
      summary: Delete user account (Admin)
      security:
        - bearerAuth: []
      parameters:
        - name: uid
          in: path
          required: true
          schema:
            type: string
      responses:
        '204':
          description: User deleted
        '401':
          $ref: '#/components/responses/UnauthorizedError'
        '403':
          $ref: '#/components/responses/ForbiddenError'

  /v1/admin/images:presign:
    post:
      tags:
        - Questions - Admin
      summary: Get presigned URL for image upload (Admin)
      security:
        - bearerAuth: []
      requestBody:
        content:
          application/json:
            schema:
              type: object
              required:
                - contentType
              properties:
                contentType:
                  type: string
                  example: "image/png"
      responses:
        "200":
          description: Presigned URL generated
          content:
            application/json:
              schema:
                type: object
                properties:
                  uploadUrl:
                    type: string
                    format: uri
                  imageUrl:
                    type: string
                    format: uri
        '401':
          $ref: '#/components/responses/UnauthorizedError'
        '403':
          $ref: '#/components/responses/ForbiddenError'

  /v1/admin/stats:
    get:
      tags:
        - Questions - Admin
      summary: Get system statistics (Admin)
      security:
        - bearerAuth: []
      responses:
        '200':
          description: System statistics
          content:
            application/json:
              schema:
                type: object
                properties:
                  totalUsers:
                    type: integer
                  totalQuestions:
                    type: integer
                  questionsByDifficulty:
                    type: object
                    properties:
                      EASY:
                        type: integer
                      MEDIUM:
                        type: integer
                      HARD:
                        type: integer
                  totalSessions:
                    type: integer
                  activeSessions:
                    type: integer
        '401':
          $ref: '#/components/responses/UnauthorizedError'
        '403':
          $ref: '#/components/responses/ForbiddenError'

  # ========== COLLABORATION SERVICE ==========
  /v1/sessions:
    post:
      tags:
        - Collaboration
      summary: Create collaboration session
      description: Creates a new collaboration session. Sessions automatically terminate after inactivity timeout (configurable via SESSION_AFK_TIMEOUT_MS, default 15 minutes). User activity or acknowledgment resets the timeout countdown.
      security:
        - bearerAuth: []
      requestBody:
        content:
          application/json:
            schema:
              type: object
              properties:
                questionId:
                  type: string
                language:
                  type: string
                participants:
                  type: array
                  items:
                    type: string
      responses:
        "201":
          description: Session created
          content:
            application/json:
              schema:
                $ref: "#/components/schemas/CollabSession"

  /v1/sessions/{sessionId}:
    get:
      tags:
        - Collaboration
      summary: Get session details
      security:
        - bearerAuth: []
      parameters:
        - name: sessionId
          in: path
          required: true
          schema:
            type: string
      responses:
        "200":
          description: Session details
          content:
            application/json:
              schema:
                $ref: "#/components/schemas/CollabSession"

  /v1/sessions/{sessionId}:terminate:
    post:
      tags:
        - Collaboration
      summary: Terminate session
      security:
        - bearerAuth: []
      parameters:
        - name: sessionId
          in: path
          required: true
          schema:
            type: string
      responses:
        "200":
          description: Session terminated

  /v1/sessions/{sessionId}:rejoin:
    post:
      tags:
        - Collaboration
      summary: Rejoin session
      security:
        - bearerAuth: []
      parameters:
        - name: sessionId
          in: path
          required: true
          schema:
            type: string
      responses:
        "200":
          description: Rejoined session

  /v1/sessions/{sessionId}/keepalive:
    post:
      tags:
        - Collaboration
      summary: Reset AFK timeout
      description: Resets the session inactivity timeout countdown when user confirms they are still active
      security:
        - bearerAuth: []
      parameters:
        - name: sessionId
          in: path
          required: true
          schema:
            type: string
      responses:
        "200":
          description: Session timeout reset successfully
          content:
            application/json:
              schema:
                type: object
                properties:
                  message:
                    type: string
                  expiresAt:
                    type: string
                    format: date-time

  /v1/sessions/{sessionId}/snapshot:
    get:
      tags:
        - Collaboration
      summary: Get session code snapshot
      security:
        - bearerAuth: []
      parameters:
        - name: sessionId
          in: path
          required: true
          schema:
            type: string
      responses:
        "200":
          description: Code snapshot
          content:
            application/json:
              schema:
                type: object
                properties:
                  code:
                    type: string
                  language:
                    type: string
                  timestamp:
                    type: string
                    format: date-time

  /v1/sessions/{sessionId}/execute:
    post:
      tags:
        - Collaboration
      summary: Execute code in session
      security:
        - bearerAuth: []
      parameters:
        - name: sessionId
          in: path
          required: true
          schema:
            type: string
      requestBody:
        content:
          application/json:
            schema:
              type: object
              properties:
                code:
                  type: string
                language:
                  type: string
                testCases:
                  type: array
                  items:
                    type: object
                    properties:
                      input:
                        type: string
                      expectedOutput:
                        type: string
      responses:
        "200":
          description: Execution result
          content:
            application/json:
              schema:
                $ref: "#/components/schemas/ExecutionResult"

  /v1/ws/sessions/{sessionId}:
    get:
      tags:
        - Collaboration
      summary: WebSocket endpoint for real-time collaboration
      description: WebSocket connection for Yjs CRDT synchronization
      parameters:
        - name: sessionId
          in: path
          required: true
          schema:
            type: string
      responses:
        "101":
          description: WebSocket connection established

  # ========== QUEUE SERVICE (INTERNAL) ==========
  /internal/queue/enqueue:
    post:
      tags:
        - Queue
      summary: Add item to queue (Internal)
      requestBody:
        content:
          application/json:
            schema:
              type: object
      responses:
        "201":
          description: Item enqueued

  /internal/queue/dequeue:
    post:
      tags:
        - Queue
      summary: Remove item from queue (Internal)
      responses:
        "200":
          description: Item dequeued

  /internal/queue/peek:
    get:
      tags:
        - Queue
      summary: Peek at queue (Internal)
      responses:
        "200":
          description: Queue head

  /internal/queue/stats:
    get:
      tags:
        - Queue
      summary: Get queue statistics (Internal)
      responses:
        "200":
          description: Queue stats

  # ========== HEALTH CHECKS (ALL SERVICES) ==========
  /health:
    get:
      tags:
        - Health
      summary: Health check (User Service)
      responses:
        "200":
          description: Service healthy

  /ready:
    get:
      tags:
        - Health
      summary: Readiness check (User Service)
      responses:
        "200":
          description: Service ready

  /metrics:
    get:
      tags:
        - Health
      summary: Prometheus metrics (User Service)
      responses:
        "200":
          description: Metrics data
          content:
            text/plain:
              schema:
                type: string

  /-/health:
    get:
      tags:
        - Health
      summary: Health check (Matching/Question/Admin/Collab Services)
      responses:
        "200":
          description: Service healthy

  /-/ready:
    get:
      tags:
        - Health
      summary: Readiness check (Matching/Question/Admin/Collab Services)
      responses:
        "200":
          description: Service ready

  /-/metrics:
    get:
      tags:
        - Health
      summary: Prometheus metrics (Matching/Question/Admin/Collab Services)
      responses:
        "200":
          description: Metrics data
          content:
            text/plain:
              schema:
                type: string

# ========== COMPONENTS ==========
components:
  securitySchemes:
    bearerAuth:
      type: http
      scheme: bearer
      bearerFormat: JWT

  schemas:
    QuestionSummary:
      type: object
      properties:
        id:
          type: string
        title:
          type: string
        topics:
          type: array
          items:
            type: string
        difficulty:
          type: string
          enum: [EASY, MEDIUM, HARD]

    Question:
      allOf:
        - $ref: "#/components/schemas/QuestionSummary"
        - type: object
          properties:
            description:
              type: string
            examples:
              type: array
              items:
                type: object
                properties:
                  input:
                    type: string
                  output:
                    type: string
                  explanation:
                    type: string
            constraints:
              type: array
              items:
                type: string
            testCases:
              type: array
              items:
                type: object
                properties:
                  input:
                    type: string
                  expectedOutput:
                    type: string

    QuestionInput:
      type: object
      required:
        - title
        - difficulty
        - topics
        - description
      properties:
        title:
          type: string
        difficulty:
          type: string
          enum: [EASY, MEDIUM, HARD]
        topics:
          type: array
          items:
            type: string
        description:
          type: string
        examples:
          type: array
          items:
            type: object
            properties:
              input:
                type: string
              output:
                type: string
              explanation:
                type: string
        constraints:
          type: array
          items:
            type: string
        testCases:
          type: array
          items:
            type: object
            properties:
              input:
                type: string
              expectedOutput:
                type: string

    AuthResponse:
      type: object
      properties:
        accessToken:
          type: string

    Session:
      type: object
      properties:
        userId:
          type: string
        email:
          type: string
        isAuthenticated:
          type: boolean

    UserProfile:
      type: object
      properties:
        id:
          type: string
        username:
          type: string
        display_name:
          type: string
        email:
          type: string
          format: email
        avatar_url:
          type: string
          format: uri
        google_id:
          type: string
        description:
          type: string
        programming_proficiency:
          type: string
          enum: [beginner, intermediate, advanced]
        created_at:
          type: string
          format: date-time
        updated_at:
          type: string
          format: date-time

    MatchRequest:
      type: object
      properties:
        requestId:
          type: string
        userId:
          type: string
        difficulty:
          type: string
        language:
          type: string
        topics:
          type: array
          items:
            type: string
        status:
          type: string
          enum: [searching, matched, timeout, cancelled]
        createdAt:
          type: string
          format: date-time

    CollabSession:
      type: object
      properties:
        sessionId:
          type: string
        questionId:
          type: string
        participants:
          type: array
          items:
            type: string
        language:
          type: string
        status:
          type: string
          enum: [active, terminated]
        startTime:
          type: string
          format: date-time

    ExecutionResult:
      type: object
      properties:
        results:
          type: array
          items:
            type: object
            properties:
              testCase:
                type: integer
              passed:
                type: boolean
              output:
                type: string
              expected:
                type: string
        passed:
          type: integer
        failed:
          type: integer
        executionTime:
          type: number

    TestCase:
      type: object
      properties:
        id:
          type: string
        questionId:
          type: string
        input:
          type: string
        expectedOutput:
          type: string
        isPublic:
          type: boolean
          description: Whether this test case is visible to users
        createdAt:
          type: string
          format: date-time
        updatedAt:
          type: string
          format: date-time

    AdminQuestionSummary:
      allOf:
        - $ref: '#/components/schemas/QuestionSummary'
        - type: object
          properties:
            createdAt:
              type: string
              format: date-time
            updatedAt:
              type: string
              format: date-time
            isDeleted:
              type: boolean
            totalTestCases:
              type: integer

    AdminQuestion:
      allOf:
        - $ref: '#/components/schemas/Question'
        - type: object
          properties:
            createdAt:
              type: string
              format: date-time
            updatedAt:
              type: string
              format: date-time
            createdBy:
              type: string
              description: User ID of the admin who created this question
            isDeleted:
              type: boolean

    AdminUserProfile:
      allOf:
        - $ref: '#/components/schemas/UserProfile'
        - type: object
          properties:
            role:
              type: string
              enum: [USER, ADMIN]
            createdAt:
              type: string
              format: date-time
            lastLogin:
              type: string
              format: date-time
            totalSessions:
              type: integer
            totalSubmissions:
              type: integer

    Error:
      type: object
      properties:
        error:
          type: string
        message:
          type: string
        statusCode:
          type: integer

  responses:
    UnauthorizedError:
      description: Authentication required
      content:
        application/json:
          schema:
<<<<<<< HEAD
            $ref: '#/components/schemas/Error'

    ForbiddenError:
      description: Insufficient permissions (Admin access required)
      content:
        application/json:
          schema:
            $ref: '#/components/schemas/Error'
=======
            $ref: "#/components/schemas/Error"
>>>>>>> 894f9006
<|MERGE_RESOLUTION|>--- conflicted
+++ resolved
@@ -968,7 +968,6 @@
           content:
             application/json:
               schema:
-<<<<<<< HEAD
                 $ref: '#/components/schemas/Question'
         '401':
           $ref: '#/components/responses/UnauthorizedError'
@@ -976,9 +975,6 @@
           $ref: '#/components/responses/ForbiddenError'
         '400':
           description: Invalid input
-=======
-                $ref: "#/components/schemas/Question"
->>>>>>> 894f9006
 
   /v1/admin/questions/{qid}:
     get:
@@ -2150,7 +2146,6 @@
       content:
         application/json:
           schema:
-<<<<<<< HEAD
             $ref: '#/components/schemas/Error'
 
     ForbiddenError:
@@ -2158,7 +2153,4 @@
       content:
         application/json:
           schema:
-            $ref: '#/components/schemas/Error'
-=======
-            $ref: "#/components/schemas/Error"
->>>>>>> 894f9006
+            $ref: '#/components/schemas/Error'