apiVersion: apps/v1
kind: Deployment
metadata:
  name: matching-service
  namespace: cs3219
  labels:
    app: matching-service
spec:
  replicas: 1
  selector:
    matchLabels:
      app: matching-service
  template:
    metadata:
      labels:
        app: matching-service
    spec:
      serviceAccountName: ghcr-pull
      containers:
      - name: matching-service
        image: ghcr.io/cs3219-ay2526sem1/cs3219-g24-matching-service:latest
        ports:
        - containerPort: 3000
          name: http
        env:
        - name: NODE_ENV
          value: "production"
        - name: PORT
          value: "3000"
        - name: REDIS_HOST
          value: "matching-redis"
        - name: REDIS_PORT
          value: "6379"
        - name: REDIS_PASSWORD
          valueFrom:
            secretKeyRef:
              name: db-secrets
              key: redis-password
        - name: COLLABORATION_SERVICE_URL
          valueFrom:
            configMapKeyRef:
              name: app-config
              key: COLLABORATION_SERVICE_URL
        - name: MATCH_TIMEOUT_SECONDS
          valueFrom:
            configMapKeyRef:
              name: app-config
              key: MATCH_TIMEOUT_SECONDS
        - name: REQUEST_TTL_SECONDS
          valueFrom:
            configMapKeyRef:
              name: app-config
              key: REQUEST_TTL_SECONDS
        - name: LOG_LEVEL
          valueFrom:
            configMapKeyRef:
              name: app-config
              key: LOG_LEVEL
<<<<<<< HEAD
        - name: RSA_PUBLIC_KEY
          valueFrom:
            secretKeyRef:
              name: app-secrets
              key: rsa-public-key
        - name: CORS_ORIGIN
          value: "https://cs3219.leyew.dev,http://localhost:3000"
=======
        - name: AUTH_JWKS_URI
          value: "http://user-service:8000/api/v1/.well-known/jwks.json"
>>>>>>> 8aea600f
        resources:
          requests:
            memory: "256Mi"
            cpu: "100m"
          limits:
            memory: "512Mi"
            cpu: "500m"
        livenessProbe:
          httpGet:
            path: /health
            port: 3000
          initialDelaySeconds: 30
          periodSeconds: 10
          timeoutSeconds: 5
        readinessProbe:
          httpGet:
            path: /-/ready
            port: 3000
          initialDelaySeconds: 10
          periodSeconds: 5
          timeoutSeconds: 3
---
apiVersion: v1
kind: Service
metadata:
  name: matching-service
  namespace: cs3219
  labels:
    app: matching-service
spec:
  type: ClusterIP
  ports:
  - port: 3000
    targetPort: 3000
    protocol: TCP
    name: http
  selector:
    app: matching-service<|MERGE_RESOLUTION|>--- conflicted
+++ resolved
@@ -41,6 +41,8 @@
             configMapKeyRef:
               name: app-config
               key: COLLABORATION_SERVICE_URL
+        - name: QUESTION_SERVICE_URL
+          value: "http://question-service:80"
         - name: MATCH_TIMEOUT_SECONDS
           valueFrom:
             configMapKeyRef:
@@ -56,18 +58,10 @@
             configMapKeyRef:
               name: app-config
               key: LOG_LEVEL
-<<<<<<< HEAD
-        - name: RSA_PUBLIC_KEY
-          valueFrom:
-            secretKeyRef:
-              name: app-secrets
-              key: rsa-public-key
+        - name: AUTH_JWKS_URI
+          value: "http://user-service:8000/api/v1/.well-known/jwks.json"
         - name: CORS_ORIGIN
           value: "https://cs3219.leyew.dev,http://localhost:3000"
-=======
-        - name: AUTH_JWKS_URI
-          value: "http://user-service:8000/api/v1/.well-known/jwks.json"
->>>>>>> 8aea600f
         resources:
           requests:
             memory: "256Mi"
