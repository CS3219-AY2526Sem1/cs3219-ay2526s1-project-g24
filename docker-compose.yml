services:
  web:
    container_name: web
    build:
      context: .
      dockerfile: ./apps/web/Dockerfile
    restart: always
    ports:
      - 3000:3000
    networks:
      - app_network

  api:
    container_name: api
    build:
      context: .
      dockerfile: ./apps/api/Dockerfile
    restart: always
    ports:
      - 3001:3001
    networks:
      - app_network

  question-db:
    container_name: question-db
    image: postgres:15-alpine
    restart: always
    environment:
      POSTGRES_USER: questionuser
      POSTGRES_PASSWORD: ${QUESTION_DB_PASSWORD:-questionpass123}
      POSTGRES_DB: questiondb
    ports:
      - '5434:5432'
    volumes:
      - question_db_data:/var/lib/postgresql/data
    networks:
      - app_network
    healthcheck:
      test: ['CMD-SHELL', 'pg_isready -U questionuser -d questiondb']
      interval: 5s
      timeout: 5s
      retries: 5

  question-service:
    container_name: question-service
    build:
      context: ./apps/question_service
      dockerfile: dockerfile
    restart: always
    ports:
      - '8000:80'
    environment:
      DATABASE_URL: postgresql://questionuser:${QUESTION_DB_PASSWORD:-questionpass123}@question-db:5432/questiondb
      ENV: development
      USER_SERVICE_URL: http://user-service:8000
      CODE_EXECUTOR_URL: http://code-execution:8003
    depends_on:
      question-db:
        condition: service_healthy
    networks:
      - app_network
    command: >
      sh -c "
        echo '🔄 Waiting for database...' &&
        sleep 2 &&
        echo '📦 Running migrations...' &&
        /app/.venv/bin/alembic upgrade head &&
        echo '🌱 Seeding database...' &&
        /app/.venv/bin/python -c 'from seed_db import seed_database; from app.questions.models import Topic; from app.core.database import SessionLocal; db = SessionLocal(); existing = db.query(Topic).count(); db.close(); seed_database() if existing == 0 else print(\"✅ Database already seeded\")' &&
        echo '🚀 Starting FastAPI server...' &&
        /app/.venv/bin/fastapi run app/main.py --port 80 --host 0.0.0.0"

  user-db:
    container_name: user-db
    image: postgres:15-alpine
    restart: always
    environment:
      POSTGRES_USER: user
      POSTGRES_PASSWORD: ${USER_DB_PASSWORD:-password123}
      POSTGRES_DB: userdb
    ports:
      - '5433:5432'
    volumes:
      - user_db_data:/var/lib/postgresql/data
    networks:
      - app_network
    healthcheck:
      test: ['CMD-SHELL', 'pg_isready -U user -d userdb']
      interval: 5s
      timeout: 5s
      retries: 5

  user-service:
    container_name: user-service
    build:
      context: .
      dockerfile: ./apps/user_service/Dockerfile
    restart: always
    ports:
      - '8001:8000'
    env_file:
      - ./apps/user_service/.env
    environment:
      USERDB_DATABASE_URL: postgresql://user:${USER_DB_PASSWORD:-password123}@user-db:5432/userdb
      LOG_LEVEL: info
    depends_on:
      user-db:
        condition: service_healthy
    networks:
      - app_network
    command: >
      sh -c "
        echo '🔄 Waiting for user database...' &&
        sleep 5 &&
        echo '📝 Running migrations...' &&
        pnpm --filter user_service db:migrate &&
        echo '🌱 Seeding user database...' &&
        pnpm --filter user_service db:seed &&
        echo '🚀 Starting user service...' &&
        pnpm --filter user_service start"

  # Redis for matching service
  matching_redis:
    container_name: matching_redis
    image: redis:7-alpine
    restart: always
    ports:
      - '6379:6379'
    command: redis-server --appendonly yes
    volumes:
      - matching_redis_data:/data
    healthcheck:
      test: ['CMD', 'redis-cli', 'ping']
      interval: 5s
      timeout: 3s
      retries: 5
    networks:
      - app_network

  # Matching service
  matching_service:
    container_name: matching_service
    build:
      context: .
      dockerfile: ./apps/matching-service/Dockerfile
    restart: always
    ports:
      - '3002:3000'
    environment:
      NODE_ENV: production
      PORT: 3000
      REDIS_HOST: matching_redis
      REDIS_PORT: 6379
      REDIS_PASSWORD: ''
      COLLABORATION_SERVICE_URL: http://collab-service:3003
      QUESTION_SERVICE_URL: http://question-service:80
      MATCH_TIMEOUT_SECONDS: 30
      REQUEST_TTL_SECONDS: 60
      LOG_LEVEL: info
      AUTH_JWKS_URI: http://user-service:8000/.well-known/jwks.json
      # CORS configuration - allow web service and localhost for development
      CORS_ORIGIN: http://web:3000,http://localhost:3000
    depends_on:
      matching_redis:
        condition: service_healthy
    healthcheck:
<<<<<<< HEAD
      test:
        [
          'CMD',
          'node',
          '-e',
          "require('http').get('http://localhost:3000/-/health', (r) => { process.exit(r.statusCode === 200 ? 0 : 1); })",
        ]
=======
      test: ["CMD", "node", "-e", "require('http').get('http://localhost:3000/health', (r) => { process.exit(r.statusCode === 200 ? 0 : 1); })"]
>>>>>>> 3643a334
      interval: 30s
      timeout: 10s
      retries: 3
      start_period: 40s
    networks:
      - app_network

  collab-db:
    container_name: collab-db
    image: postgres:15-alpine
    restart: always
    environment:
      POSTGRES_USER: postgres
      POSTGRES_PASSWORD: ${COLLAB_DB_PASSWORD:-postgres}
      POSTGRES_DB: collab_dev
    ports:
      - '5435:5432'
    volumes:
      - collab_db_data:/var/lib/postgresql/data
    networks:
      - app_network
    healthcheck:
      test: ['CMD-SHELL', 'pg_isready -U postgres -d collab_dev']
      interval: 5s
      timeout: 5s
      retries: 5

  collab-redis:
    container_name: collab-redis
    image: redis:7-alpine
    restart: always
    ports:
      - '6380:6379'
    command: redis-server --appendonly yes
    volumes:
      - collab_redis_data:/data
    healthcheck:
      test: ['CMD', 'redis-cli', 'ping']
      interval: 5s
      timeout: 3s
      retries: 5
    networks:
      - app_network

  collab-service:
    container_name: collab-service
    build:
      context: .
      dockerfile: ./apps/collab-service/Dockerfile
    restart: always
    ports:
      - '3003:3003'
    environment:
      NODE_ENV: production
      PORT: 3003
      DATABASE_URL: postgresql://postgres:${COLLAB_DB_PASSWORD:-postgres}@collab-db:5432/collab_dev
      REDIS_HOST: collab-redis
      REDIS_PORT: 6379
      # REDIS_PASSWORD: ""  # Uncomment and set if you secure Redis
      USER_SERVICE_URL: http://user-service:8000
      JWT_ALGORITHM: RS256
      ENABLE_MOCK_AUTH: 'false' # Set to "true" for local testing without user service
      QUESTION_SERVICE_URL: http://question-service:80
    command: >
      sh -c "pnpm --filter collab-service prisma migrate deploy && node apps/collab-service/dist/index.js"
    depends_on:
      collab-db:
        condition: service_healthy
      collab-redis:
        condition: service_healthy
      user-service:
        condition: service_started
    networks:
      - app_network

  # Define volumes for persistent data
  code-execution-service:
    container_name: code-execution-service
    build:
      context: ./apps/code_execution_service
      dockerfile: Dockerfile
    restart: always
    ports:
      - '3010:3010'
    environment:
      JUDGE0_URL: http://judgezero-server:2358
      JUDGE0_AUTH_TOKEN: ${JUDGE0_AUTH_TOKEN:-}
      DEFAULT_TIME_LIMIT: 5.0
      DEFAULT_MEMORY_LIMIT: 128000
      PORT: 3010
      # CORS configuration - allow web service and localhost for development
      CORS_ORIGINS: http://web:3000,http://localhost:3000
    depends_on:
      - judgezero-server
      - judgezero-workers
    networks:
      - app_network

  judgezero-server:
    container_name: judgezero-server
    image: judge0/judge0:1.13.1
    volumes:
      - ./judge0.conf:/judge0.conf:ro
    networks:
      - app_network
    privileged: true
    restart: always
    depends_on:
      judgezero-db:
        condition: service_healthy
      judgezero-redis:
        condition: service_healthy

  judgezero-workers:
    container_name: judgezero-workers
    image: judge0/judge0:1.13.1
    command: ['./scripts/workers']
    volumes:
      - ./judge0.conf:/judge0.conf:ro
    networks:
      - app_network
    privileged: true
    restart: always
    depends_on:
      judgezero-db:
        condition: service_healthy
      judgezero-redis:
        condition: service_healthy

  judgezero-db:
    container_name: judgezero-db
    image: postgres:16.2
    environment:
      POSTGRES_USER: judge0
      POSTGRES_PASSWORD: ${JUDGE0_DB_PASSWORD:-YourPasswordHere}
      POSTGRES_DB: judge0
    volumes:
      - judgezero_db_data:/var/lib/postgresql/data/
    networks:
      - app_network
    restart: always
    healthcheck:
      test: ['CMD-SHELL', 'pg_isready -U judge0']
      interval: 10s
      retries: 5
      start_period: 10s

  judgezero-redis:
    container_name: judgezero-redis
    image: redis:7.2.4
    command: ['bash', '-c', 'docker-entrypoint.sh --appendonly no --requirepass "$$REDIS_PASSWORD"']
    environment:
      REDIS_PASSWORD: ${JUDGE0_REDIS_PASSWORD:-YourPasswordHere}
    networks:
      - app_network
    restart: always
    healthcheck:
      test: ['CMD', 'redis-cli', 'ping']
      interval: 10s
      retries: 5
      start_period: 10s

volumes:
  question_db_data:
    driver: local
  user_db_data:
    driver: local
  matching_redis_data:
    driver: local
  judgezero_db_data:
    driver: local
  collab_db_data:
    driver: local
  collab_redis_data:
    driver: local

networks:
  app_network:
    driver: bridge<|MERGE_RESOLUTION|>--- conflicted
+++ resolved
@@ -164,17 +164,7 @@
       matching_redis:
         condition: service_healthy
     healthcheck:
-<<<<<<< HEAD
-      test:
-        [
-          'CMD',
-          'node',
-          '-e',
-          "require('http').get('http://localhost:3000/-/health', (r) => { process.exit(r.statusCode === 200 ? 0 : 1); })",
-        ]
-=======
       test: ["CMD", "node", "-e", "require('http').get('http://localhost:3000/health', (r) => { process.exit(r.statusCode === 200 ? 0 : 1); })"]
->>>>>>> 3643a334
       interval: 30s
       timeout: 10s
       retries: 3
