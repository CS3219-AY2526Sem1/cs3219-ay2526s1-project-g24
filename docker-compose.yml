services:
  web:
    container_name: web
    build:
      context: .
      dockerfile: ./apps/web/Dockerfile
    restart: always
    ports:
      - 3000:3000
    networks:
      - app_network

  api:
    container_name: api
    build:
      context: .
      dockerfile: ./apps/api/Dockerfile
    restart: always
    ports:
      - 3001:3001
    networks:
      - app_network

  question-db:
    container_name: question-db
    image: postgres:15-alpine
    restart: always
    environment:
      POSTGRES_USER: questionuser
      POSTGRES_PASSWORD: ${QUESTION_DB_PASSWORD:-questionpass123}
      POSTGRES_DB: questiondb
    ports:
      - "5434:5432"
    volumes:
      - question_db_data:/var/lib/postgresql/data
    networks:
      - app_network
    healthcheck:
      test: ["CMD-SHELL", "pg_isready -U questionuser -d questiondb"]
      interval: 5s
      timeout: 5s
      retries: 5

  question-service:
    container_name: question-service
    build:
      context: ./apps/question_service
      dockerfile: dockerfile
    restart: always
    ports:
      - "8000:80"
    environment:
      DATABASE_URL: postgresql://questionuser:${QUESTION_DB_PASSWORD:-questionpass123}@question-db:5432/questiondb
      ENV: development
<<<<<<< HEAD
      # CORS configuration - allow web service and localhost for development
      CORS_ORIGINS: http://web:3000,http://localhost:3000
=======
      USER_SERVICE_URL: http://user-service:8000
      CODE_EXECUTOR_URL: http://code-execution:8003
>>>>>>> 681d4708
    depends_on:
      question-db:
        condition: service_healthy
    networks:
      - app_network
    command: >
      sh -c "
        echo '🔄 Waiting for database...' &&
        sleep 2 &&
        echo '📦 Running migrations...' &&
        /app/.venv/bin/alembic upgrade head &&
        echo '🌱 Seeding database...' &&
        /app/.venv/bin/python -c 'from seed_db import seed_database; from app.questions.models import Topic; from app.core.database import SessionLocal; db = SessionLocal(); existing = db.query(Topic).count(); db.close(); seed_database() if existing == 0 else print(\"✅ Database already seeded\")' &&
        echo '🚀 Starting FastAPI server...' &&
        /app/.venv/bin/fastapi run app/main.py --port 80 --host 0.0.0.0"

  user-db:
    container_name: user-db
    image: postgres:15-alpine
    restart: always
    environment:
      POSTGRES_USER: user
      POSTGRES_PASSWORD: ${USER_DB_PASSWORD:-password123}
      POSTGRES_DB: userdb
    ports:
        - "5433:5432"
    volumes:
      - user_db_data:/var/lib/postgresql/data
    networks:
      - app_network
    healthcheck:
      test: ["CMD-SHELL", "pg_isready -U user -d userdb"]
      interval: 5s
      timeout: 5s
      retries: 5

  user-service:
    container_name: user-service
    build:
      context: .
      dockerfile: ./apps/user_service/Dockerfile
    restart: always
    ports:
      - "8001:8000"
    env_file:
      - ./apps/user_service/.env
    environment:
      USERDB_DATABASE_URL: postgresql://user:${USER_DB_PASSWORD:-password123}@user-db:5432/userdb
      LOG_LEVEL: info
    depends_on:
      user-db:
        condition: service_healthy
    networks:
      - app_network
    command: >
      sh -c "
        echo '🔄 Waiting for user database...' &&
        sleep 5 &&
        echo '📝 Running migrations...' &&
        pnpm --filter user_service db:migrate &&
        echo '🌱 Seeding user database...' &&
        pnpm --filter user_service db:seed &&
        echo '🚀 Starting user service...' &&
        pnpm --filter user_service start"


  # Redis for matching service
  matching_redis:
    container_name: matching_redis
    image: redis:7-alpine
    restart: always
    ports:
      - "6379:6379"
    command: redis-server --appendonly yes
    volumes:
      - matching_redis_data:/data
    healthcheck:
      test: ["CMD", "redis-cli", "ping"]
      interval: 5s
      timeout: 3s
      retries: 5
    networks:
      - app_network

  # Matching service
  matching_service:
    container_name: matching_service
    build:
      context: .
      dockerfile: ./apps/matching-service/Dockerfile
    restart: always
    ports:
      - "3002:3000"
    environment:
      NODE_ENV: production
      PORT: 3000
      REDIS_HOST: matching_redis
      REDIS_PORT: 6379
      REDIS_PASSWORD: ""
      COLLABORATION_SERVICE_URL: http://collaboration_service:4000
      MATCH_TIMEOUT_SECONDS: 30
      REQUEST_TTL_SECONDS: 60
      LOG_LEVEL: info
      # CORS configuration - allow web service and localhost for development
      CORS_ORIGIN: http://web:3000,http://localhost:3000
    depends_on:
      matching_redis:
        condition: service_healthy
    healthcheck:
      test: ["CMD", "node", "-e", "require('http').get('http://localhost:3000/-/health', (r) => { process.exit(r.statusCode === 200 ? 0 : 1); })"]
      interval: 30s
      timeout: 10s
      retries: 3
      start_period: 40s
    networks:
      - app_network

# Define volumes for persistent data
  code-execution-service:
    container_name: code-execution-service
    build:
      context: ./apps/code_execution_service
      dockerfile: Dockerfile
    restart: always
    ports:
      - "3010:3010"
    environment:
      JUDGE0_URL: http://judgezero-server:2358
      JUDGE0_AUTH_TOKEN: ${JUDGE0_AUTH_TOKEN:-}
      DEFAULT_TIME_LIMIT: 5.0
      DEFAULT_MEMORY_LIMIT: 128000
      PORT: 3010
      # CORS configuration - allow web service and localhost for development
      CORS_ORIGINS: http://web:3000,http://localhost:3000
    depends_on:
      - judgezero-server
      - judgezero-workers
    networks:
      - app_network

  judgezero-server:
    container_name: judgezero-server
    image: judge0/judge0:1.13.1
    volumes:
      - ./judge0.conf:/judge0.conf:ro
    networks:
      - app_network
    privileged: true
    restart: always
    depends_on:
      judgezero-db:
        condition: service_healthy
      judgezero-redis:
        condition: service_healthy

  judgezero-workers:
    container_name: judgezero-workers
    image: judge0/judge0:1.13.1
    command: ["./scripts/workers"]
    volumes:
      - ./judge0.conf:/judge0.conf:ro
    networks:
      - app_network
    privileged: true
    restart: always
    depends_on:
      judgezero-db:
        condition: service_healthy
      judgezero-redis:
        condition: service_healthy

  judgezero-db:
    container_name: judgezero-db
    image: postgres:16.2
    environment:
      POSTGRES_USER: judge0
      POSTGRES_PASSWORD: ${JUDGE0_DB_PASSWORD:-YourPasswordHere}
      POSTGRES_DB: judge0
    volumes:
      - judgezero_db_data:/var/lib/postgresql/data/
    networks:
      - app_network
    restart: always
    healthcheck:
      test: ["CMD-SHELL", "pg_isready -U judge0"]
      interval: 10s
      retries: 5
      start_period: 10s

  judgezero-redis:
    container_name: judgezero-redis
    image: redis:7.2.4
    command: [
      "bash", "-c",
      'docker-entrypoint.sh --appendonly no --requirepass "$$REDIS_PASSWORD"'
    ]
    environment:
      REDIS_PASSWORD: ${JUDGE0_REDIS_PASSWORD:-YourPasswordHere}
    networks:
      - app_network
    restart: always
    healthcheck:
      test: ["CMD", "redis-cli", "ping"]
      interval: 10s
      retries: 5
      start_period: 10s

volumes:
  question_db_data:
    driver: local
  user_db_data:
    driver: local
  matching_redis_data:
    driver: local
  judgezero_db_data:
    driver: local

networks:
  app_network:
    driver: bridge<|MERGE_RESOLUTION|>--- conflicted
+++ resolved
@@ -52,13 +52,8 @@
     environment:
       DATABASE_URL: postgresql://questionuser:${QUESTION_DB_PASSWORD:-questionpass123}@question-db:5432/questiondb
       ENV: development
-<<<<<<< HEAD
-      # CORS configuration - allow web service and localhost for development
-      CORS_ORIGINS: http://web:3000,http://localhost:3000
-=======
       USER_SERVICE_URL: http://user-service:8000
       CODE_EXECUTOR_URL: http://code-execution:8003
->>>>>>> 681d4708
     depends_on:
       question-db:
         condition: service_healthy
