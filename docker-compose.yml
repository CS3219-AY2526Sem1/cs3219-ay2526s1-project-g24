services:
  web:
    container_name: web
    build:
      context: .
      dockerfile: ./apps/web/Dockerfile
    restart: always
    ports:
      - 3000:3000
    networks:
      - app_network

  api:
    container_name: api
    build:
      context: .
      dockerfile: ./apps/api/Dockerfile
    restart: always
    ports:
      - 3001:3001
    networks:
      - app_network

  question_db:
    container_name: question_db
    image: postgres:15-alpine
    restart: always
    environment:
      POSTGRES_USER: questionuser
      POSTGRES_PASSWORD: ${QUESTION_DB_PASSWORD:-questionpass123}
      POSTGRES_DB: questiondb
    ports:
      - "5434:5432"
    volumes:
      - question_db_data:/var/lib/postgresql/data
    networks:
      - app_network
    healthcheck:
      test: ["CMD-SHELL", "pg_isready -U questionuser -d questiondb"]
      interval: 5s
      timeout: 5s
      retries: 5

  question_service:
    container_name: question_service
<<<<<<< HEAD
    # image: your-docker-repo/question-service:latest # Placeholder for your pre-built image
=======
>>>>>>> 436becd5
    build:
      context: ./apps/question_service
      dockerfile: dockerfile
    restart: always
    ports:
      - "8000:80"
    environment:
      DATABASE_URL: postgresql://questionuser:${QUESTION_DB_PASSWORD:-questionpass123}@question_db:5432/questiondb
      ENV: development
    depends_on:
      question_db:
        condition: service_healthy
    networks:
      - app_network
    command: >
      sh -c "
        echo '🔄 Waiting for database...' &&
        sleep 2 &&
        echo '📦 Running migrations...' &&
        /app/.venv/bin/alembic upgrade head &&
        echo '🌱 Seeding database...' &&
        /app/.venv/bin/python -c 'from seed_db import seed_database; from app.questions.models import Topic; from app.core.database import SessionLocal; db = SessionLocal(); existing = db.query(Topic).count(); db.close(); seed_database() if existing == 0 else print(\"✅ Database already seeded\")' &&
        echo '🚀 Starting FastAPI server...' &&
        /app/.venv/bin/fastapi run app/main.py --port 80 --host 0.0.0.0"

  user_db:
    container_name: user_db
    image: postgres:15-alpine
    restart: always
    environment:
      POSTGRES_USER: user
      POSTGRES_PASSWORD: ${USER_DB_PASSWORD:-password123}
      POSTGRES_DB: userdb
    ports:
      - "5433:5432"
    volumes:
      - user_db_data:/var/lib/postgresql/data
    networks:
      - app_network
    healthcheck:
      test: ["CMD-SHELL", "pg_isready -U user -d userdb"]
      interval: 5s
      timeout: 5s
      retries: 5

  user_service:
    container_name: user_service
<<<<<<< HEAD
    # image: your-docker-repo/user-service:latest # Placeholder for your pre-built image
=======
>>>>>>> 436becd5
    build:
      context: .
      dockerfile: ./apps/user_service/Dockerfile
    restart: always
    ports:
      - "8001:8000"
    env_file:
      - ./apps/user_service/.env
    environment:
      DATABASE_URL: postgresql://user:${USER_DB_PASSWORD:-password123}@user_db:5432/userdb
    depends_on:
      user_db:
        condition: service_healthy
    networks:
      - app_network
    command: >
      sh -c "
        echo '🔄 Waiting for user database...' &&
        sleep 5 &&
        echo '📝 Running migrations...' &&
        pnpm --filter user_service db:migrate &&
        echo '🌱 Seeding user database...' &&
        pnpm --filter user_service db:seed &&
        echo '🚀 Starting user service...' &&
        pnpm --filter user_service start"

<<<<<<< HEAD
  # Redis for matching service
  matching_redis:
    container_name: matching_redis
    image: redis:7-alpine
    restart: always
    ports:
      - "6379:6379"
    command: redis-server --appendonly yes
    volumes:
      - matching_redis_data:/data
    healthcheck:
      test: ["CMD", "redis-cli", "ping"]
      interval: 5s
      timeout: 3s
      retries: 5
    networks:
      - app_network

  # Matching service
  matching_service:
    container_name: matching_service
    build:
      context: .
      dockerfile: ./apps/matching-service/Dockerfile
    restart: always
    ports:
      - "3002:3000"
    environment:
      NODE_ENV: production
      PORT: 3000
      REDIS_HOST: matching_redis
      REDIS_PORT: 6379
      REDIS_PASSWORD: ""
      COLLABORATION_SERVICE_URL: http://collaboration_service:4000
      MATCH_TIMEOUT_SECONDS: 30
      REQUEST_TTL_SECONDS: 60
      LOG_LEVEL: info
    depends_on:
      matching_redis:
        condition: service_healthy
    healthcheck:
      test: ["CMD", "node", "-e", "require('http').get('http://localhost:3000/-/health', (r) => { process.exit(r.statusCode === 200 ? 0 : 1); })"]
      interval: 30s
      timeout: 10s
      retries: 3
      start_period: 40s
    networks:
      - app_network

# Define volumes for persistent data
=======
>>>>>>> 436becd5
volumes:
  question_db_data:
    driver: local
  user_db_data:
    driver: local
  matching_redis_data:
    driver: local

networks:
  app_network:
    driver: bridge<|MERGE_RESOLUTION|>--- conflicted
+++ resolved
@@ -43,10 +43,6 @@
 
   question_service:
     container_name: question_service
-<<<<<<< HEAD
-    # image: your-docker-repo/question-service:latest # Placeholder for your pre-built image
-=======
->>>>>>> 436becd5
     build:
       context: ./apps/question_service
       dockerfile: dockerfile
@@ -94,10 +90,6 @@
 
   user_service:
     container_name: user_service
-<<<<<<< HEAD
-    # image: your-docker-repo/user-service:latest # Placeholder for your pre-built image
-=======
->>>>>>> 436becd5
     build:
       context: .
       dockerfile: ./apps/user_service/Dockerfile
@@ -124,7 +116,7 @@
         echo '🚀 Starting user service...' &&
         pnpm --filter user_service start"
 
-<<<<<<< HEAD
+
   # Redis for matching service
   matching_redis:
     container_name: matching_redis
@@ -175,8 +167,6 @@
       - app_network
 
 # Define volumes for persistent data
-=======
->>>>>>> 436becd5
 volumes:
   question_db_data:
     driver: local
