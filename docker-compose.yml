services:
  web:
    container_name: web
    build:
      context: .
      dockerfile: ./apps/web/Dockerfile
    restart: always
    ports:
      - 3000:3000
    networks:
      - app_network

  api:
    container_name: api
    build:
      context: .
      dockerfile: ./apps/api/Dockerfile
    restart: always
    ports:
      - 3001:3001
    networks:
      - app_network

  question-db:
    container_name: question-db
    image: postgres:15-alpine
    restart: always
    environment:
      POSTGRES_USER: questionuser
      POSTGRES_PASSWORD: ${QUESTION_DB_PASSWORD:-questionpass123}
      POSTGRES_DB: questiondb
    ports:
      - '5434:5432'
    volumes:
      - question_db_data:/var/lib/postgresql/data
    networks:
      - app_network
    healthcheck:
      test: ['CMD-SHELL', 'pg_isready -U questionuser -d questiondb']
      interval: 5s
      timeout: 5s
      retries: 5

  question-service:
    container_name: question-service
    build:
      context: ./apps/question_service
      dockerfile: dockerfile
    restart: always
    ports:
      - '8000:80'
    environment:
      DATABASE_URL: postgresql://questionuser:${QUESTION_DB_PASSWORD:-questionpass123}@question-db:5432/questiondb
      ENV: development
      USER_SERVICE_URL: http://user-service:8000
      CODE_EXECUTOR_URL: http://code-execution:8003
    depends_on:
      question-db:
        condition: service_healthy
    networks:
      - app_network
    command: >
      sh -c "
        echo '🔄 Waiting for database...' &&
        sleep 2 &&
        echo '📦 Running migrations...' &&
        /app/.venv/bin/alembic upgrade head &&
        echo '🌱 Seeding database...' &&
        /app/.venv/bin/python -c 'from seed_db import seed_database; from app.questions.models import Topic; from app.core.database import SessionLocal; db = SessionLocal(); existing = db.query(Topic).count(); db.close(); seed_database() if existing == 0 else print(\"✅ Database already seeded\")' &&
        echo '🚀 Starting FastAPI server...' &&
        /app/.venv/bin/fastapi run app/main.py --port 80 --host 0.0.0.0"

  user-db:
    container_name: user-db
    image: postgres:15-alpine
    restart: always
    environment:
      POSTGRES_USER: user
      POSTGRES_PASSWORD: ${USER_DB_PASSWORD:-password123}
      POSTGRES_DB: userdb
    ports:
      - '5433:5432'
    volumes:
      - user_db_data:/var/lib/postgresql/data
    networks:
      - app_network
    healthcheck:
      test: ['CMD-SHELL', 'pg_isready -U user -d userdb']
      interval: 5s
      timeout: 5s
      retries: 5

  user-service:
    container_name: user-service
    build:
      context: .
      dockerfile: ./apps/user_service/Dockerfile
    restart: always
    ports:
      - '8001:8000'
    env_file:
      - ./apps/user_service/.env
    environment:
      USERDB_DATABASE_URL: postgresql://user:${USER_DB_PASSWORD:-password123}@user-db:5432/userdb
      LOG_LEVEL: info
    depends_on:
      user-db:
        condition: service_healthy
    networks:
      - app_network
    command: >
      sh -c "
        echo '🔄 Waiting for user database...' &&
        sleep 5 &&
        echo '📝 Running migrations...' &&
        pnpm --filter user_service db:migrate &&
        echo '🌱 Seeding user database...' &&
        pnpm --filter user_service db:seed &&
        echo '🚀 Starting user service...' &&
        pnpm --filter user_service start"

  # Redis for matching service
  matching_redis:
    container_name: matching_redis
    image: redis:7-alpine
    restart: always
    ports:
      - '6379:6379'
    command: redis-server --appendonly yes
    volumes:
      - matching_redis_data:/data
    healthcheck:
      test: ['CMD', 'redis-cli', 'ping']
      interval: 5s
      timeout: 3s
      retries: 5
    networks:
      - app_network

  # Matching service
  matching_service:
    container_name: matching_service
    build:
      context: .
      dockerfile: ./apps/matching-service/Dockerfile
    restart: always
    ports:
      - '3002:3000'
    environment:
      NODE_ENV: production
      PORT: 3000
      REDIS_HOST: matching_redis
      REDIS_PORT: 6379
      REDIS_PASSWORD: ''
      COLLABORATION_SERVICE_URL: http://collab-service:3003
      QUESTION_SERVICE_URL: http://question-service:80
      MATCH_TIMEOUT_SECONDS: 30
      REQUEST_TTL_SECONDS: 60
      LOG_LEVEL: info
      AUTH_JWKS_URI: http://user-service:8000/.well-known/jwks.json
      # CORS configuration - allow web service and localhost for development
      CORS_ORIGIN: http://web:3000,http://localhost:3000
    depends_on:
      matching_redis:
        condition: service_healthy
    healthcheck:
<<<<<<< HEAD
      test:
        [
          'CMD',
          'node',
          '-e',
          "require('http').get('http://localhost:3000/-/health', (r) => { process.exit(r.statusCode === 200 ? 0 : 1); })",
        ]
=======
      test: ["CMD", "node", "-e", "require('http').get('http://localhost:3000/health', (r) => { process.exit(r.statusCode === 200 ? 0 : 1); })"]
>>>>>>> ef9c6338
      interval: 30s
      timeout: 10s
      retries: 3
      start_period: 40s
    networks:
      - app_network

  collab-db:
    container_name: collab-db
    image: postgres:15-alpine
    restart: always
    environment:
      POSTGRES_USER: postgres
      POSTGRES_PASSWORD: ${COLLAB_DB_PASSWORD:-postgres}
      POSTGRES_DB: collab_dev
    ports:
      - '5435:5432'
    volumes:
      - collab_db_data:/var/lib/postgresql/data
    networks:
      - app_network
    healthcheck:
      test: ['CMD-SHELL', 'pg_isready -U postgres -d collab_dev']
      interval: 5s
      timeout: 5s
      retries: 5

  collab-redis:
    container_name: collab-redis
    image: redis:7-alpine
    restart: always
    ports:
      - '6380:6379'
    command: redis-server --appendonly yes
    volumes:
      - collab_redis_data:/data
    healthcheck:
      test: ['CMD', 'redis-cli', 'ping']
      interval: 5s
      timeout: 3s
      retries: 5
    networks:
      - app_network

  collab-service:
    container_name: collab-service
    build:
      context: .
      dockerfile: ./apps/collab-service/Dockerfile
    restart: always
    ports:
      - '3003:3003'
    environment:
      NODE_ENV: production
      PORT: 3003
      DATABASE_URL: postgresql://postgres:${COLLAB_DB_PASSWORD:-postgres}@collab-db:5432/collab_dev
      REDIS_HOST: collab-redis
      REDIS_PORT: 6379
      # REDIS_PASSWORD: ""  # Uncomment and set if you secure Redis
      USER_SERVICE_URL: http://user-service:8000
      JWT_ALGORITHM: RS256
      ENABLE_MOCK_AUTH: 'false' # Set to "true" for local testing without user service
      QUESTION_SERVICE_URL: http://question-service:80
    command: >
      sh -c "
        echo '⏳ waiting for db...' &&
        sleep 3 &&
        pnpm --filter collab-service prisma:migrate:deploy &&
        node apps/collab-service/dist/index.js
      "
    depends_on:
      collab-db:
        condition: service_healthy
      collab-redis:
        condition: service_healthy
      user-service:
        condition: service_started
    networks:
      - app_network

  # Define volumes for persistent data
  code-execution-service:
    container_name: code-execution-service
    build:
      context: ./apps/code_execution_service
      dockerfile: Dockerfile
    restart: always
    ports:
      - '3010:3010'
    environment:
      JUDGE0_URL: http://judgezero-server:2358
      JUDGE0_AUTH_TOKEN: ${JUDGE0_AUTH_TOKEN:-}
      DEFAULT_TIME_LIMIT: 5.0
      DEFAULT_MEMORY_LIMIT: 128000
      PORT: 3010
      # CORS configuration - allow web service and localhost for development
      CORS_ORIGINS: http://web:3000,http://localhost:3000
    depends_on:
      - judgezero-server
      - judgezero-workers
    networks:
      - app_network

  judgezero-server:
    container_name: judgezero-server
    image: judge0/judge0:1.13.1
    volumes:
      - ./judge0.conf:/judge0.conf:ro
    networks:
      - app_network
    privileged: true
    restart: always
    depends_on:
      judgezero-db:
        condition: service_healthy
      judgezero-redis:
        condition: service_healthy

  judgezero-workers:
    container_name: judgezero-workers
    image: judge0/judge0:1.13.1
    command: ['./scripts/workers']
    volumes:
      - ./judge0.conf:/judge0.conf:ro
    networks:
      - app_network
    privileged: true
    restart: always
    depends_on:
      judgezero-db:
        condition: service_healthy
      judgezero-redis:
        condition: service_healthy

  judgezero-db:
    container_name: judgezero-db
    image: postgres:16.2
    environment:
      POSTGRES_USER: judge0
      POSTGRES_PASSWORD: ${JUDGE0_DB_PASSWORD:-YourPasswordHere}
      POSTGRES_DB: judge0
    volumes:
      - judgezero_db_data:/var/lib/postgresql/data/
    networks:
      - app_network
    restart: always
    healthcheck:
      test: ['CMD-SHELL', 'pg_isready -U judge0']
      interval: 10s
      retries: 5
      start_period: 10s

  judgezero-redis:
    container_name: judgezero-redis
    image: redis:7.2.4
    command: ['bash', '-c', 'docker-entrypoint.sh --appendonly no --requirepass "$$REDIS_PASSWORD"']
    environment:
      REDIS_PASSWORD: ${JUDGE0_REDIS_PASSWORD:-YourPasswordHere}
    networks:
      - app_network
    restart: always
    healthcheck:
      test: ['CMD', 'redis-cli', 'ping']
      interval: 10s
      retries: 5
      start_period: 10s

volumes:
  question_db_data:
    driver: local
  user_db_data:
    driver: local
  matching_redis_data:
    driver: local
  judgezero_db_data:
    driver: local
  collab_db_data:
    driver: local
  collab_redis_data:
    driver: local

networks:
  app_network:
    driver: bridge<|MERGE_RESOLUTION|>--- conflicted
+++ resolved
@@ -164,17 +164,13 @@
       matching_redis:
         condition: service_healthy
     healthcheck:
-<<<<<<< HEAD
       test:
         [
           'CMD',
           'node',
           '-e',
-          "require('http').get('http://localhost:3000/-/health', (r) => { process.exit(r.statusCode === 200 ? 0 : 1); })",
+          "require('http').get('http://localhost:3000/health', (r) => { process.exit(r.statusCode === 200 ? 0 : 1); })",
         ]
-=======
-      test: ["CMD", "node", "-e", "require('http').get('http://localhost:3000/health', (r) => { process.exit(r.statusCode === 200 ? 0 : 1); })"]
->>>>>>> ef9c6338
       interval: 30s
       timeout: 10s
       retries: 3
@@ -242,8 +238,9 @@
       sh -c "
         echo '⏳ waiting for db...' &&
         sleep 3 &&
-        pnpm --filter collab-service prisma:migrate:deploy &&
-        node apps/collab-service/dist/index.js
+        cd apps/collab-service &&
+        npx prisma migrate deploy &&
+        node dist/index.js
       "
     depends_on:
       collab-db:
