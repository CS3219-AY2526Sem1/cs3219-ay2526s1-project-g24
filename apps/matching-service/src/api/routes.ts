--- conflicted
+++ resolved
@@ -62,7 +62,6 @@
  * Middleware to track HTTP request metrics
  */
 function trackMetrics(req: Request, res: Response, next: NextFunction) {
-<<<<<<< HEAD
     const start = Date.now();
 
     res.on("finish", () => {
@@ -72,26 +71,12 @@
     });
 
     next();
-=======
-  const start = Date.now();
-  res.on("finish", () => {
-    const duration = (Date.now() - start) / 1000;
-    const route = (req as any).route?.path || req.path;
-    metrics.recordHttpRequest(req.method, route, res.statusCode, duration);
-  });
-  next();
->>>>>>> 3643a334
 }
 
 /**
  * GET /docs
  * Swagger UI for API documentation
  */
-<<<<<<< HEAD
-router.use("/docs", swaggerUi.serve, (req: Request, res: Response, next: NextFunction) => {
-    swaggerUi.setup(getOpenapiSpec())(req, res, next);
-});
-=======
 // Mount Swagger UI with a typed RequestHandler to satisfy TS typings across versions
 const swaggerMiddleware: express.RequestHandler = (req, res, next) => {
   return (swaggerUi.setup(getOpenapiSpec()) as unknown as express.RequestHandler)(
@@ -106,7 +91,6 @@
   ...((swaggerUi.serve as unknown) as any[]),
   (swaggerMiddleware as unknown) as any,
 );
->>>>>>> 3643a334
 
 router.use(trackMetrics);
 
@@ -130,7 +114,6 @@
  * POST /v1/match/requests
  * Create a new match request
  */
-<<<<<<< HEAD
 router.post("/v1/match/requests", async (req: Request, res: Response) => {
     const auth = ensureAuthenticated(req, res);
     if (!auth) return;
@@ -232,22 +215,6 @@
 
             const response: MatchRequestResponse = { reqId };
             res.status(201).json(response);
-=======
-router.post("/api/v1/match/requests", async (req: Request, res: Response) => {
-  const auth = ensureAuthenticated(req, res);
-  if (!auth) return;
-
-  const reqId = uuidv4();
-
-  try {
-    await withSpan("create_match_request", { reqId }, async (span) => {
-      // Validate request body
-      const validation = createRequestSchema.safeParse(req.body);
-      if (!validation.success) {
-        res.status(400).json({
-          error: "Invalid request",
-          details: validation.error.errors,
->>>>>>> 3643a334
         });
     } catch (error) {
         logger.error({ error, reqId }, "Failed to create match request");
@@ -260,7 +227,6 @@
  * GET /v1/match/requests/:reqId
  * Get status of a match request
  */
-<<<<<<< HEAD
 router.get("/v1/match/requests/:reqId", async (req: Request, res: Response) => {
     const auth = ensureAuthenticated(req, res);
     if (!auth) return;
@@ -298,45 +264,6 @@
         logger.error({ error, reqId }, "Failed to get match request");
         res.status(500).json({ error: "Internal server error" });
     }
-=======
-router.get("/api/v1/match/requests/:reqId", async (req: Request, res: Response) => {
-  const auth = ensureAuthenticated(req, res);
-  if (!auth) return;
-
-  const { reqId } = req.params;
-
-  try {
-    await withSpan("get_match_request", { reqId }, async () => {
-      const request = await redisOps.getRequest(reqId);
-
-      if (!request) {
-        res.status(404).json({ error: "Request not found" });
-        return;
-      }
-
-      if (request.userId !== auth.userId) {
-        res.status(403).json({ error: "Forbidden" });
-        return;
-      }
-
-      const response: MatchRequestStatusResponse = {
-        reqId,
-        userId: request.userId,
-        difficulty: request.difficulty,
-        topics: request.topics.split(","),
-        languages: request.languages.split(","),
-        status: request.status,
-        createdAt: request.createdAt,
-        ...(request.sessionId && { sessionId: request.sessionId }),
-      };
-
-      res.json(response);
-    });
-  } catch (error) {
-    logger.error({ error, reqId }, "Failed to get match request");
-    res.status(500).json({ error: "Internal server error" });
-  }
->>>>>>> 3643a334
 });
 
 /**
@@ -480,7 +407,6 @@
  * Cancel a match request
  */
 router.delete(
-<<<<<<< HEAD
     "/v1/match/requests/:reqId",
     async (req: Request, res: Response) => {
         const auth = ensureAuthenticated(req, res);
@@ -508,27 +434,6 @@
         } catch (error) {
             logger.error({ error, reqId }, "Failed to cancel match request");
             res.status(500).json({ error: "Internal server error" });
-=======
-  "/api/v1/match/requests/:reqId",
-  async (req: Request, res: Response) => {
-    const auth = ensureAuthenticated(req, res);
-    if (!auth) return;
-
-    const { reqId } = req.params;
-
-    try {
-      await withSpan("cancel_match_request", { reqId }, async () => {
-        const result = await cancelMatchRequest(reqId, auth.userId, "user requested");
-
-        if (!result.success) {
-          // Include sessionId in 409 response for already-matched case
-          const responseBody: any = { error: result.error || "Failed to cancel" };
-          if (result.sessionId) {
-            responseBody.sessionId = result.sessionId;
-          }
-          res.status(result.statusCode || 500).json(responseBody);
-          return;
->>>>>>> 3643a334
         }
     },
 );
