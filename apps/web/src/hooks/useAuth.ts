--- conflicted
+++ resolved
@@ -8,9 +8,7 @@
 import { User } from "@/lib/types";
 
 export const useAuth = () => {
-<<<<<<< HEAD
     const [user, setUser] = useState<User | null>(null);
-    const [isAdmin, setIsAdmin] = useState<boolean>(false);
     const [loading, setLoading] = useState(true);
     const router = useRouter();
 
@@ -18,8 +16,11 @@
         setLoading(true);
         try {
             const session = await getSession();
-            setUser(session?.user || null);
-            setIsAdmin(session?.isAdmin || false);
+            if (session?.user) {
+                setUser(session.user);
+            } else {
+                setUser(null);
+            }
         } catch (error) {
             console.error("Failed to fetch session", error);
             setUser(null);
@@ -27,28 +28,6 @@
             setLoading(false);
         }
     }, []);
-=======
-  const [user, setUser] = useState<User | null>(null);
-  const [loading, setLoading] = useState(true);
-  const router = useRouter();
-
-  const checkSession = useCallback(async () => {
-    setLoading(true);
-    try {
-      const session = await getSession();
-      if (session?.user) {
-        setUser(session.user);
-      } else {
-        setUser(null);
-      }
-    } catch (error) {
-      console.error("Failed to fetch session", error);
-      setUser(null);
-    } finally {
-      setLoading(false);
-    }
-  }, []);
->>>>>>> ef9c6338
 
     const login = async () => {
         try {
@@ -69,21 +48,15 @@
         }
     };
 
-<<<<<<< HEAD
+    const isAdmin = useMemo(() => {
+        return (
+            user?.roles?.some((role) => role.name?.toLowerCase() === "admin") ?? false
+        );
+    }, [user]);
+
     useEffect(() => {
         checkSession();
     }, [checkSession]);
-=======
-  const isAdmin = useMemo(() => {
-    return (
-      user?.roles?.some((role) => role.name?.toLowerCase() === "admin") ?? false
-    );
-  }, [user]);
-
-  useEffect(() => {
-    checkSession();
-  }, [checkSession]);
->>>>>>> ef9c6338
 
     return { user, loading, isAdmin, login, logout, checkSession };
 };