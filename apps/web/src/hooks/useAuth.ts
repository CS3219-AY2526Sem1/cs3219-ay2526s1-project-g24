import { useState, useEffect, useCallback } from "react";
import { useRouter } from "next/navigation";
import {
<<<<<<< HEAD
    getSession,
    getGoogleSignInUrl,
    logoutUser,
    User,
} from "../lib/api/user.service";
=======
  getSession,
  getGoogleSignInUrl,
  logoutUser,
} from "@/lib/api/userService";
import { User } from "@/lib/types";
>>>>>>> 751a4860

export const useAuth = () => {
    const [user, setUser] = useState<User | null>(null);
    const [isAdmin, setIsAdmin] = useState<boolean>(false);
    const [loading, setLoading] = useState(true);
    const router = useRouter();

    const checkSession = useCallback(async () => {
        setLoading(true);
        try {
            const session = await getSession();
            setUser(session?.user || null);
            setIsAdmin(session?.isAdmin || false);
        } catch (error) {
            console.error("Failed to fetch session", error);
            setUser(null);
        } finally {
            setLoading(false);
        }
    }, []);

    const login = async () => {
        try {
            const url = await getGoogleSignInUrl();
            router.push(url);
        } catch (error) {
            console.error("Failed to get Google Sign-In URL", error);
        }
    };

    const logout = async () => {
        try {
            await logoutUser();
            setUser(null);
            router.push("/signin");
        } catch (error) {
            console.error("Failed to logout", error);
        }
    };

    useEffect(() => {
        checkSession();
    }, [checkSession]);

    return { user, loading, isAdmin, login, logout, checkSession };
};<|MERGE_RESOLUTION|>--- conflicted
+++ resolved
@@ -1,19 +1,11 @@
 import { useState, useEffect, useCallback } from "react";
 import { useRouter } from "next/navigation";
 import {
-<<<<<<< HEAD
     getSession,
     getGoogleSignInUrl,
     logoutUser,
-    User,
-} from "../lib/api/user.service";
-=======
-  getSession,
-  getGoogleSignInUrl,
-  logoutUser,
 } from "@/lib/api/userService";
 import { User } from "@/lib/types";
->>>>>>> 751a4860
 
 export const useAuth = () => {
     const [user, setUser] = useState<User | null>(null);
