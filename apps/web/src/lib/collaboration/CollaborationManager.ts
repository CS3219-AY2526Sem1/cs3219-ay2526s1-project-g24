import type { editor } from 'monaco-editor';
import { COLLABORATION_CONFIG } from '@/lib/config/collaboration';
import { getYjsModules } from './yjs-modules';
import { RemoteCursorManager } from './RemoteCursorManager';

/**
 * Connection status for collaboration session
 */
export type ConnectionStatus = 'disconnected' | 'connecting' | 'connected' | 'error';

/**
 * Error notification callback
 */
export type ErrorCallback = (error: CollaborationErrorInfo) => void;

/**
 * Collaboration error information
 */
export interface CollaborationErrorInfo {
    code: string;
    message: string;
    recoverable: boolean;
    timestamp: Date;
}

/**
 * User presence information
 */
export interface UserPresence {
    clientId: number;
    name: string;
    color: string;
    cursor?: {
        line: number;
        column: number;
    };
}

/**
 * Custom message types for collaboration
 */
export type CollaborationMessageType = 'code-execution-start' | 'code-execution-result';

/**
 * Custom message structure
 */
export interface CollaborationMessage {
    type: CollaborationMessageType;
    data: any;
    sender: number;
    timestamp: number;
}

/**
 * Generate a random user color
 */
const USER_COLORS = [
    '#FF6B6B', // Red
    '#4ECDC4', // Teal
    '#45B7D1', // Blue
    '#FFA07A', // Salmon
    '#98D8C8', // Mint
    '#F7DC6F', // Yellow
    '#BB8FCE', // Purple
    '#85C1E2', // Sky Blue
    '#F8B739', // Orange
    '#52C41A', // Green
];

function getRandomColor(): string {
    return USER_COLORS[Math.floor(Math.random() * USER_COLORS.length)];
}

function getRandomName(): string {
    const adjectives = ['Clever', 'Swift', 'Bright', 'Bold', 'Wise', 'Quick', 'Sharp', 'Smart'];
    const nouns = ['Coder', 'Developer', 'Programmer', 'Engineer', 'Hacker', 'Builder', 'Creator', 'Maker'];
    return `${adjectives[Math.floor(Math.random() * adjectives.length)]} ${nouns[Math.floor(Math.random() * nouns.length)]}`;
}

/**
 * Collaboration manager for handling Yjs synchronization
 * Note: This class should only be instantiated on the client side
 */
export class CollaborationManager {
    private ydoc: any = null;
    private provider: any = null;
    private binding: any = null;
    private awareness: any = null;
    private onPresenceChange: ((users: UserPresence[]) => void) | null = null;
    private onError: ErrorCallback | null = null;
    private onCustomMessage: ((message: CollaborationMessage) => void) | null = null;
    private localClientId: number | null = null;
    private userName: string;
    private userColor: string;
    private reconnectAttempts: number = 0;
    private readonly MAX_RECONNECT_ATTEMPTS = 5;
    private cursorManager: RemoteCursorManager | null = null;

    constructor(userName?: string, userColor?: string) {
        this.userName = userName || getRandomName();
        this.userColor = userColor || getRandomColor();
    }

    /**
     * Initialize collaboration for a session
     * @param sessionId - The collaboration session ID
     * @param editor - Monaco editor instance
     * @param onStatusChange - Callback for connection status changes
     */
    async connect(
        sessionId: string,
        editor: editor.IStandaloneCodeEditor,
        onStatusChange: (status: ConnectionStatus) => void
    ): Promise<void> {
        // Preserve callbacks before disconnect
        const savedPresenceCallback = this.onPresenceChange;
        const savedErrorCallback = this.onError;

        // Clean up existing connection
        this.disconnect();

        // Restore callbacks
        this.onPresenceChange = savedPresenceCallback;
        this.onError = savedErrorCallback;

        try {
            // Get Yjs modules (singleton to prevent duplicate imports)
            const { Y, WebsocketProvider, MonacoBinding } = await getYjsModules();

            // Create Yjs document
            this.ydoc = new Y.Doc();

            // Create WebSocket provider
<<<<<<< HEAD
            // Note: We don't pass the token in the URL because the browser automatically
            // sends HttpOnly cookies with the WebSocket connection
            const wsUrl = `${COLLABORATION_CONFIG.WS_URL}/v1/ws/sessions/${sessionId}`;
=======
            const wsUrl = `${COLLABORATION_CONFIG.WS_URL}/api/v1/ws/sessions/${sessionId}?token=${token}`;
>>>>>>> ef9c6338
            this.provider = new WebsocketProvider(wsUrl, sessionId, this.ydoc, {
                connect: true,
                awareness: undefined,
                params: {},
                WebSocketPolyfill: undefined,
                resyncInterval: 5000, // Resync every 5 seconds
                maxBackoffTime: 5000, // Max reconnect backoff
            });

            // Get or create a shared text type - MUST match backend ('code')
            const ytext = this.ydoc.getText('code');

            // Create Monaco binding FIRST (before setting awareness state)
            // This is important so the binding can listen to awareness changes
            // MonacoBinding automatically handles cursor tracking and rendering
            this.binding = new MonacoBinding(
                ytext,
                editor.getModel()!,
                new Set([editor]),
                this.provider.awareness
            );

            console.log('[Collaboration] MonacoBinding created:', this.binding);
            console.log('[Collaboration] Awareness states after binding:', this.provider.awareness.getStates());

            // Initialize remote cursor manager
            this.cursorManager = new RemoteCursorManager(editor);

            // Get awareness instance AFTER binding is created
            this.awareness = this.provider.awareness;
            this.localClientId = this.awareness.clientID;

            // Set local user state (for avatars/presence indicator)
            // MonacoBinding uses 'user' field for cursor rendering
            // It looks for user.color and user.name for the cursor label
            this.awareness.setLocalState({
                user: {
                    name: this.userName,
                    color: this.userColor,
                },
            });

            console.log('[Collaboration] Set local user:', {
                clientId: this.localClientId,
                name: this.userName,
                color: this.userColor,
            });

            // Manually track cursor position changes
            // y-monaco v0.1.6 doesn't do this automatically
            editor.onDidChangeCursorPosition((e) => {
                if (this.awareness) {
                    const position = e.position;
                    const model = editor.getModel();
                    if (model) {
                        // Calculate absolute character position from line/column
                        const content = model.getValue();
                        let absolutePos = 0;
                        for (let line = 1; line < position.lineNumber; line++) {
                            absolutePos += model.getLineLength(line) + 1; // +1 for newline
                        }
                        absolutePos += position.column - 1;

                        this.awareness.setLocalStateField('cursor', {
                            line: position.lineNumber,
                            column: position.column,
                            absolutePosition: absolutePos,
                        });

                        console.log('[Collaboration] Cursor moved:', {
                            line: position.lineNumber,
                            column: position.column,
                            absolutePos
                        });
                    }
                }
            });

            // Log awareness changes to see what MonacoBinding is doing
            console.log('[Collaboration] Awareness states after setting user:', Array.from(this.awareness.getStates().entries()));

            // Listen for awareness changes
            this.awareness.on('change', (changes: any) => {
                console.log('[Collaboration] Awareness changed:', {
                    added: changes.added,
                    updated: changes.updated,
                    removed: changes.removed,
                    totalClients: this.awareness.getStates().size,
                });
                this.handleAwarenessChange();

                // Update remote cursors
                if (this.cursorManager && this.localClientId !== null) {
                    this.cursorManager.updateCursors(this.awareness.getStates(), this.localClientId);
                }

                // Handle custom messages
                changes.updated.forEach((clientId: number) => {
                    if (clientId !== this.localClientId) {
                        const state = this.awareness.getStates().get(clientId);
                        if (state?.message) {
                            this.handleCustomMessage(state.message);
                        }
                    }
                });
            });

            // Trigger initial presence update
            this.handleAwarenessChange();

            // Set up connection status listeners
            this.provider.on('status', (event: { status: string }) => {
                console.log('[Collaboration] WebSocket status:', event.status);
                if (event.status === 'connected') {
                    this.reconnectAttempts = 0; // Reset on successful connection
                    onStatusChange('connected');

                    // Trigger presence update when connection is established
                    this.handleAwarenessChange();
                } else if (event.status === 'disconnected') {
                    this.reconnectAttempts++;
                    if (this.reconnectAttempts <= this.MAX_RECONNECT_ATTEMPTS) {
                        console.log(`[Collaboration] Reconnecting... (attempt ${this.reconnectAttempts}/${this.MAX_RECONNECT_ATTEMPTS})`);
                        onStatusChange('connecting');
                    } else {
                        console.error('[Collaboration] Max reconnect attempts reached');
                        this.notifyError({
                            code: 'CONNECTION_LOST',
                            message: 'Connection lost. Please refresh the page to reconnect.',
                            recoverable: false,
                            timestamp: new Date(),
                        });
                        onStatusChange('error');
                    }
                }
            });

            this.provider.on('connection-error', (event: Event) => {
                console.error('[Collaboration] Connection error:', event);
                this.notifyError({
                    code: 'CONNECTION_ERROR',
                    message: 'Failed to connect to collaboration server. Please check your internet connection and try again.',
                    recoverable: true,
                    timestamp: new Date(),
                });
                onStatusChange('error');
            });

            this.provider.on('connection-close', (event: any) => {
                console.warn('[Collaboration] Connection closed:', event);
                if (event.code === 1006) {
                    // Abnormal closure
                    this.notifyError({
                        code: 'CONNECTION_CLOSED',
                        message: 'Connection unexpectedly closed. Attempting to reconnect...',
                        recoverable: true,
                        timestamp: new Date(),
                    });
                }
            });

            console.log('[Collaboration] Connected to session:', sessionId, 'as', this.userName);
        } catch (error) {
            console.error('[Collaboration] Error setting up collaboration:', error);
            this.notifyError({
                code: 'SETUP_ERROR',
                message: error instanceof Error ? error.message : 'Failed to setup collaboration. Please try again.',
                recoverable: true,
                timestamp: new Date(),
            });
            onStatusChange('error');
            throw error;
        }
    }

    /**
     * Disconnect from collaboration session and clean up resources
     */
    disconnect(): void {
        console.log('[Collaboration] Disconnecting...');

        if (this.cursorManager) {
            this.cursorManager.dispose();
            this.cursorManager = null;
        }

        if (this.binding) {
            try {
                this.binding.destroy();
            } catch (error) {
                console.error('[Collaboration] Error destroying binding:', error);
            }
            this.binding = null;
        }

        if (this.awareness) {
            try {
                // Clear local state before destroying
                this.awareness.setLocalState(null);
            } catch (error) {
                console.error('[Collaboration] Error clearing awareness:', error);
            }
        }

        if (this.provider) {
            try {
                this.provider.destroy();
            } catch (error) {
                console.error('[Collaboration] Error destroying provider:', error);
            }
            this.provider = null;
        }

        if (this.ydoc) {
            try {
                this.ydoc.destroy();
            } catch (error) {
                console.error('[Collaboration] Error destroying document:', error);
            }
            this.ydoc = null;
        }

        this.awareness = null;
        this.localClientId = null;

        console.log('[Collaboration] Disconnected successfully');
    }

    /**
     * Check if currently connected to a session
     */
    isConnected(): boolean {
        return this.provider !== null && this.ydoc !== null;
    }

    /**
     * Set callback for presence changes
     */
    onPresenceUpdate(callback: (users: UserPresence[]) => void): void {
        this.onPresenceChange = callback;
        // Immediately call with current state
        if (this.awareness) {
            this.handleAwarenessChange();
        }
    }

    /**
     * Set callback for error notifications
     */
    onErrorNotification(callback: ErrorCallback): void {
        this.onError = callback;
    }

    /**
     * Notify error via callback
     */
    private notifyError(error: CollaborationErrorInfo): void {
        if (this.onError) {
            this.onError(error);
        }
    }

    /**
     * Get list of connected users
     */
    getConnectedUsers(): UserPresence[] {
        if (!this.awareness) {
            console.log('[Collaboration] No awareness instance');
            return [];
        }

        const users: UserPresence[] = [];
        const states = this.awareness.getStates();

        console.log('[Collaboration] Getting connected users. Total states:', states.size);

        states.forEach((state: any, clientId: number) => {
            console.log('[Collaboration] Client', clientId, 'state:', JSON.stringify(state, null, 2));
            if (state.user) {
                const user: UserPresence = {
                    clientId,
                    name: state.user.name || 'Anonymous',
                    color: state.user.color || '#808080',
                };

                // Check for cursor data in different possible formats
                // y-monaco might store cursor in 'cursor' or in state directly
                if (state.cursor) {
                    user.cursor = state.cursor;
                } else if (state.selection) {
                    // MonacoBinding stores cursor as selection
                    user.cursor = {
                        line: state.selection.start?.line || 0,
                        column: state.selection.start?.column || 0,
                    };
                }

                users.push(user);
            }
        });

        console.log('[Collaboration] Total users:', users.length, users);
        return users;
    }

    /**
     * Handle awareness changes and notify callback
     */
    private handleAwarenessChange(): void {
        console.log('[Collaboration] handleAwarenessChange called. Has callback:', !!this.onPresenceChange);
        if (this.onPresenceChange) {
            const users = this.getConnectedUsers();
            console.log('[Collaboration] Presence update:', users);
            console.log('[Collaboration] Calling onPresenceChange callback with', users.length, 'users');
            this.onPresenceChange(users);
            console.log('[Collaboration] Callback completed');
        } else {
            console.warn('[Collaboration] No presence change callback set!');
        }
    }

    /**
     * Get local user info
     */
    getLocalUser(): { name: string; color: string; clientId: number | null } {
        return {
            name: this.userName,
            color: this.userColor,
            clientId: this.localClientId,
        };
    }

    /**
     * Send a custom message to all users in the session
     */
    sendMessage(type: CollaborationMessageType, data: any): void {
        if (!this.awareness || this.localClientId === null) {
            console.warn('[Collaboration] Cannot send message: not connected');
            return;
        }

        const message: CollaborationMessage = {
            type,
            data,
            sender: this.localClientId,
            timestamp: Date.now(),
        };

        console.log('[Collaboration] Sending message:', message);

        // Broadcast message through awareness
        this.awareness.setLocalStateField('message', message);

        // Clear message after a short delay (awareness is state-based, not event-based)
        setTimeout(() => {
            if (this.awareness) {
                this.awareness.setLocalStateField('message', null);
            }
        }, 100);
    }

    /**
     * Handle custom messages from other users
     */
    private handleCustomMessage(message: CollaborationMessage): void {
        console.log('[Collaboration] Received message:', message);
        if (this.onCustomMessage) {
            this.onCustomMessage(message);
        }
    }

    /**
     * Set callback for custom messages
     */
    onMessage(callback: (message: CollaborationMessage) => void): void {
        this.onCustomMessage = callback;
    }
}<|MERGE_RESOLUTION|>--- conflicted
+++ resolved
@@ -131,13 +131,7 @@
             this.ydoc = new Y.Doc();
 
             // Create WebSocket provider
-<<<<<<< HEAD
-            // Note: We don't pass the token in the URL because the browser automatically
-            // sends HttpOnly cookies with the WebSocket connection
-            const wsUrl = `${COLLABORATION_CONFIG.WS_URL}/v1/ws/sessions/${sessionId}`;
-=======
-            const wsUrl = `${COLLABORATION_CONFIG.WS_URL}/api/v1/ws/sessions/${sessionId}?token=${token}`;
->>>>>>> ef9c6338
+            const wsUrl = `${COLLABORATION_CONFIG.WS_URL}/api/v1/ws/sessions/${sessionId}`;
             this.provider = new WebsocketProvider(wsUrl, sessionId, this.ydoc, {
                 connect: true,
                 awareness: undefined,
