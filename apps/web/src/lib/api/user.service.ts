const API_URL = "http://localhost:8001/v1";

export enum ProficiencyLevel {
  BEGINNER = "beginner",
  INTERMEDIATE = "intermediate",
  ADVANCED = "advanced",
}

export enum ProgrammingLanguage {
  CPP = "cpp",
  JAVA = "java",
  PYTHON = "python",
  JAVASCRIPT = "javascript",
}

export interface User {
  id: string;
  username?: string;
  display_name?: string;
  email: string;
<<<<<<< HEAD
  avatar_url: string;
  google_id: string;
  description: string;
  programming_proficiency: ProficiencyLevel;
  preferred_language: ProgrammingLanguage;
  role: "user" | "admin";
  created_at: string;
  updated_at: string;
=======
  avatar_url?: string;
  google_id?: string;
  description?: string;
  programming_proficiency?: ProficiencyLevel;
  preferred_language?: ProgrammingLanguage;
  created_at?: string;
  updated_at?: string;
>>>>>>> 8ad08ba0
}

export interface Session {
  user: User;
  isAdmin: boolean;
}

// Auth Service

export const getGoogleSignInUrl = async (): Promise<string> => {
  const response = await fetch(`${API_URL}/auth/google/url`);
  if (!response.ok) {
    throw new Error("Failed to get Google Sign-In URL");
  }
  const { url } = await response.json();
  return url;
};

export const logoutUser = async (): Promise<void> => {
  await fetch(`${API_URL}/auth/logout`, {
    method: "POST",
    credentials: "include",
  });
};

export const getSession = async (): Promise<Session | null> => {
  const response = await fetch(`${API_URL}/auth/session`, {
    // Include credentials to send cookies
    credentials: "include",
  });
  if (!response.ok) {
    return null;
  }
  let res = await response.json();
  return { user: res.user, isAdmin: res.isAdmin };
};

// User Service

export const getUser = async (): Promise<User> => {
  const response = await fetch(`${API_URL}/users/me`, {
    credentials: "include",
  });
  if (!response.ok) {
    throw new Error("Failed to fetch user");
  }
  return response.json();
};

export const getUsers = async (): Promise<User[]> => {
  const response = await fetch(`${API_URL}/admin/users`, {
    credentials: "include",
  });
  if (!response.ok) {
    throw new Error("Failed to fetch users");
  }
  return response.json();
};

export const updateUser = async (user: Partial<User>): Promise<User> => {
  const response = await fetch(`${API_URL}/users/me`, {
    method: "PATCH",
    credentials: "include",
    headers: {
      "Content-Type": "application/json",
    },
    body: JSON.stringify(user),
  });
  if (!response.ok) {
    throw new Error("Failed to update user");
  }
  return response.json();
};

export const assignRoleToUser = async (
  userId: string,
  roleId: number
): Promise<void> => {
  const response = await fetch(`${API_URL}/admin/users/${userId}/roles`, {
    method: "POST",
    credentials: "include",
    headers: {
      "Content-Type": "application/json",
    },
    body: JSON.stringify({ roleId }),
  });
  if (!response.ok) {
    throw new Error("Failed to assign role to user");
  }
};

export const removeRoleFromUser = async (
  userId: string,
  roleId: number
): Promise<void> => {
  const response = await fetch(`${API_URL}/admin/users/${userId}/roles/${roleId}`, {
    method: "DELETE",
    credentials: "include",
  });
  if (!response.ok) {
    throw new Error("Failed to remove role from user");
  }
};

export const deleteUser = async (userId: string): Promise<void> => {
  const response = await fetch(`${API_URL}/users/${userId}`, {
    method: "DELETE",
    credentials: "include",
  });
  if (!response.ok) {
    throw new Error("Failed to delete user");
  }
};<|MERGE_RESOLUTION|>--- conflicted
+++ resolved
@@ -18,7 +18,6 @@
   username?: string;
   display_name?: string;
   email: string;
-<<<<<<< HEAD
   avatar_url: string;
   google_id: string;
   description: string;
@@ -27,15 +26,6 @@
   role: "user" | "admin";
   created_at: string;
   updated_at: string;
-=======
-  avatar_url?: string;
-  google_id?: string;
-  description?: string;
-  programming_proficiency?: ProficiencyLevel;
-  preferred_language?: ProgrammingLanguage;
-  created_at?: string;
-  updated_at?: string;
->>>>>>> 8ad08ba0
 }
 
 export interface Session {
