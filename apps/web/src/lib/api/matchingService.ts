--- conflicted
+++ resolved
@@ -4,77 +4,6 @@
  */
 
 import { API_CONFIG } from '../apiConfig';
-<<<<<<< HEAD
-
-export type Difficulty = 'easy' | 'medium' | 'hard';
-export type MatchStatus = 'queued' | 'matched' | 'cancelled' | 'timeout';
-
-/**
- * Get JWT token from cookies
- * The user service stores the token in 'access_token' cookie
- */
-function getAuthToken(): string | null {
-    if (typeof document === 'undefined') return null;
-
-    const cookies = document.cookie.split(';');
-    for (const cookie of cookies) {
-        const [name, value] = cookie.trim().split('=');
-        if (name === 'access_token') {
-            return value;
-        }
-    }
-    return null;
-}
-
-/**
- * Get headers with authentication
- */
-function getAuthHeaders(): HeadersInit {
-    const headers: HeadersInit = {
-        'Content-Type': 'application/json',
-    };
-
-    const token = getAuthToken();
-    if (token) {
-        headers['Authorization'] = `Bearer ${token}`;
-    }
-
-    return headers;
-}
-
-export interface MatchRequest {
-    userId: string;
-    difficulty: Difficulty;
-    topics: string[];
-    languages: string[];
-}
-
-export interface MatchRequestResponse {
-    reqId: string;
-    alreadyQueued?: boolean;
-}
-
-export interface MatchRequestStatus {
-    reqId: string;
-    userId: string;
-    difficulty: Difficulty;
-    topics: string[];
-    languages: string[];
-    status: MatchStatus;
-    createdAt: number;
-    sessionId?: string;
-}
-
-export interface MatchEvent {
-    status: MatchStatus;
-    sessionId?: string;
-    timestamp: number;
-    elapsed?: number;
-}
-
-class MatchingServiceClient {
-    private baseUrl: string;
-=======
 import { MatchEvent, MatchRequest, MatchRequestResponse, MatchRequestStatus } from '@/lib/types';
 
 class MatchingServiceClient {
@@ -98,7 +27,6 @@
       credentials: 'include',
       body: JSON.stringify(request),
     });
->>>>>>> 3643a334
 
     constructor() {
         this.baseUrl = API_CONFIG.MATCHING_SERVICE;
@@ -123,21 +51,6 @@
             return response.json() as Promise<MatchRequestResponse>;
         }
 
-<<<<<<< HEAD
-        let errorPayload: any = null;
-        try {
-            errorPayload = await response.json();
-        } catch {
-            // Ignore JSON parse failures for error payloads
-        }
-
-        if (response.status === 409 && errorPayload?.reqId) {
-            return {
-                reqId: errorPayload.reqId,
-                alreadyQueued: true,
-            };
-        }
-=======
     throw new Error(
       errorPayload?.error || 'Failed to create match request',
     );
@@ -154,31 +67,12 @@
       },
       credentials: 'include',
     });
->>>>>>> 3643a334
 
         throw new Error(
             errorPayload?.error || 'Failed to create match request',
         );
     }
 
-<<<<<<< HEAD
-    /**
-     * Get the status of a match request
-     */
-    async getMatchRequestStatus(reqId: string): Promise<MatchRequestStatus> {
-        const response = await fetch(`${this.baseUrl}/v1/match/requests/${reqId}`, {
-            method: 'GET',
-            headers: {
-                'Content-Type': 'application/json',
-            },
-            credentials: 'include',
-        });
-
-        if (!response.ok) {
-            const error = await response.json();
-            throw new Error(error.error || 'Failed to get match request status');
-        }
-=======
     return response.json();
   }
 
@@ -201,7 +95,6 @@
       },
       credentials: 'include',
     });
->>>>>>> 3643a334
 
         return response.json();
     }
@@ -247,10 +140,6 @@
                 console.error('Failed to parse 409 response:', err);
             }
 
-<<<<<<< HEAD
-            // Fallback: Even if we can't parse the response, indicate it was matched
-            return { cancelled: false, alreadyMatched: true };
-=======
     // Other errors
     const error = await response
       .json()
@@ -289,7 +178,6 @@
         if (payload?.code === 'DUPLICATE_SSE') {
           onError?.(new Error('Duplicate SSE connection'));
           eventSource.close();
->>>>>>> 3643a334
         }
 
         // Other errors
