--- conflicted
+++ resolved
@@ -4,102 +4,10 @@
  */
 
 import { API_CONFIG } from '../apiConfig';
-<<<<<<< HEAD
-
-export type Difficulty = 'easy' | 'medium' | 'hard';
-export type MatchStatus = 'queued' | 'matched' | 'cancelled' | 'timeout';
-
-/**
- * Get JWT token from cookies
- * The user service stores the token in 'access_token' cookie
- */
-function getAuthToken(): string | null {
-    if (typeof document === 'undefined') return null;
-
-    const cookies = document.cookie.split(';');
-    for (const cookie of cookies) {
-        const [name, value] = cookie.trim().split('=');
-        if (name === 'access_token') {
-            return value;
-        }
-    }
-    return null;
-}
-
-/**
- * Get headers with authentication
- */
-function getAuthHeaders(): HeadersInit {
-    const headers: HeadersInit = {
-        'Content-Type': 'application/json',
-    };
-
-    const token = getAuthToken();
-    if (token) {
-        headers['Authorization'] = `Bearer ${token}`;
-    }
-
-    return headers;
-}
-
-export interface MatchRequest {
-    userId: string;
-    difficulty: Difficulty;
-    topics: string[];
-    languages: string[];
-}
-
-export interface MatchRequestResponse {
-    reqId: string;
-    alreadyQueued?: boolean;
-}
-
-export interface MatchRequestStatus {
-    reqId: string;
-    userId: string;
-    difficulty: Difficulty;
-    topics: string[];
-    languages: string[];
-    status: MatchStatus;
-    createdAt: number;
-    sessionId?: string;
-}
-
-export interface MatchEvent {
-    status: MatchStatus;
-    sessionId?: string;
-    questionId?: string;
-    timestamp: number;
-    elapsed?: number;
-}
+import { MatchEvent, MatchRequest, MatchRequestResponse, MatchRequestStatus } from '@/lib/types';
 
 class MatchingServiceClient {
     private baseUrl: string;
-=======
-import { MatchEvent, MatchRequest, MatchRequestResponse, MatchRequestStatus } from '@/lib/types';
-
-class MatchingServiceClient {
-  private baseUrl: string;
-
-  constructor() {
-    this.baseUrl = API_CONFIG.MATCHING_SERVICE;
-  }
-
-  /**
-   * Create a new match request
-   */
-  async createMatchRequest(
-    request: MatchRequest,
-  ): Promise<MatchRequestResponse> {
-  const response = await fetch(`${this.baseUrl}/api/v1/match/requests`, {
-      method: 'POST',
-      headers: {
-        'Content-Type': 'application/json',
-      },
-      credentials: 'include',
-      body: JSON.stringify(request),
-    });
->>>>>>> ef9c6338
 
     constructor() {
         this.baseUrl = API_CONFIG.MATCHING_SERVICE;
@@ -111,7 +19,7 @@
     async createMatchRequest(
         request: MatchRequest,
     ): Promise<MatchRequestResponse> {
-        const response = await fetch(`${this.baseUrl}/v1/match/requests`, {
+        const response = await fetch(`${this.baseUrl}/api/v1/match/requests`, {
             method: 'POST',
             headers: {
                 'Content-Type': 'application/json',
@@ -124,7 +32,6 @@
             return response.json() as Promise<MatchRequestResponse>;
         }
 
-<<<<<<< HEAD
         let errorPayload: any = null;
         try {
             errorPayload = await response.json();
@@ -138,36 +45,17 @@
                 alreadyQueued: true,
             };
         }
-=======
-    throw new Error(
-      errorPayload?.error || 'Failed to create match request',
-    );
-  }
-
-  /**
-   * Get the status of a match request
-   */
-  async getMatchRequestStatus(reqId: string): Promise<MatchRequestStatus> {
-  const response = await fetch(`${this.baseUrl}/api/v1/match/requests/${reqId}`, {
-      method: 'GET',
-      headers: {
-        'Content-Type': 'application/json',
-      },
-      credentials: 'include',
-    });
->>>>>>> ef9c6338
 
         throw new Error(
             errorPayload?.error || 'Failed to create match request',
         );
     }
 
-<<<<<<< HEAD
     /**
      * Get the status of a match request
      */
     async getMatchRequestStatus(reqId: string): Promise<MatchRequestStatus> {
-        const response = await fetch(`${this.baseUrl}/v1/match/requests/${reqId}`, {
+        const response = await fetch(`${this.baseUrl}/api/v1/match/requests/${reqId}`, {
             method: 'GET',
             headers: {
                 'Content-Type': 'application/json',
@@ -179,30 +67,6 @@
             const error = await response.json();
             throw new Error(error.error || 'Failed to get match request status');
         }
-=======
-    return response.json();
-  }
-
-  /**
-   * Cancel a match request
-   * @throws Error if cancellation fails (except for 409 Conflict - already matched)
-   * @returns Object indicating if request was cancelled or already matched
-   */
-  async cancelMatchRequest(
-    reqId: string,
-  ): Promise<{
-    cancelled: boolean;
-    alreadyMatched: boolean;
-    sessionId?: string;
-  }> {
-  const response = await fetch(`${this.baseUrl}/api/v1/match/requests/${reqId}`, {
-      method: 'DELETE',
-      headers: {
-        'Content-Type': 'application/json',
-      },
-      credentials: 'include',
-    });
->>>>>>> ef9c6338
 
         return response.json();
     }
@@ -219,7 +83,7 @@
         alreadyMatched: boolean;
         sessionId?: string;
     }> {
-        const response = await fetch(`${this.baseUrl}/v1/match/requests/${reqId}`, {
+        const response = await fetch(`${this.baseUrl}/api/v1/match/requests/${reqId}`, {
             method: 'DELETE',
             headers: {
                 'Content-Type': 'application/json',
@@ -248,49 +112,8 @@
                 console.error('Failed to parse 409 response:', err);
             }
 
-<<<<<<< HEAD
             // Fallback: Even if we can't parse the response, indicate it was matched
             return { cancelled: false, alreadyMatched: true };
-=======
-    // Other errors
-    const error = await response
-      .json()
-      .catch(() => ({ error: 'Unknown error' }));
-    throw new Error(error.error || 'Failed to cancel match request');
-  }
-
-  /**
-   * Subscribe to real-time match updates via Server-Sent Events (SSE)
-   * @param reqId The request ID to subscribe to
-   * @param onEvent Callback for each event received
-   * @param onError Callback for errors
-   * @returns A function to close the connection
-   */
-  subscribeToMatchEvents(
-    reqId: string,
-    onEvent: (event: MatchEvent) => void,
-    onError?: (error: Error) => void,
-  ): () => void {
-    const eventSource = new EventSource(
-  `${this.baseUrl}/api/v1/match/requests/${reqId}/events`,
-      { withCredentials: true },
-    );
-
-    // Listen for application-level SSE error events sent by the server.
-    // The matching service emits a custom SSE event with name "error" and a JSON payload
-    // when rejecting duplicate connections (HTTP 409). If we can parse that payload and
-    // detect the duplicate message, surface a precise error instead of inferring.
-    eventSource.addEventListener('error', (evt) => {
-      try {
-        // Some browsers dispatch built-in network errors here without data so we guard accordingly.
-        const dataStr = (evt as MessageEvent).data as string | undefined;
-        if (!dataStr) return;
-        const payload = JSON.parse(dataStr);
-        
-        if (payload?.code === 'DUPLICATE_SSE') {
-          onError?.(new Error('Duplicate SSE connection'));
-          eventSource.close();
->>>>>>> ef9c6338
         }
 
         // Other errors
@@ -313,7 +136,7 @@
         onError?: (error: Error) => void,
     ): () => void {
         const eventSource = new EventSource(
-            `${this.baseUrl}/v1/match/requests/${reqId}/events`,
+            `${this.baseUrl}/api/v1/match/requests/${reqId}/events`,
             { withCredentials: true },
         );
 
