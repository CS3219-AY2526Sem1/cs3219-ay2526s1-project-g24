--- conflicted
+++ resolved
@@ -5,11 +5,8 @@
 import Link from "next/link";
 import Image from "next/image";
 import { getDifficultyStyles } from "@/lib/difficulty";
-<<<<<<< HEAD
 import { matchingService, type Difficulty } from "@/lib/api/matchingService";
-=======
 import withAuth from "@/components/withAuth";
->>>>>>> 66267d2b
 
 const topics = [
     { name: "Arrays &\nHashing", subtitle: "Two pointers, Sliding window" },
