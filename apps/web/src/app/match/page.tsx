"use client";

import { useState, useEffect } from "react";
import { useRouter } from "next/navigation";
import Link from "next/link";
import Image from "next/image";
import { getDifficultyStyles } from "@/lib/difficulty";
import { matchingService, type Difficulty } from "@/lib/api/matchingService";
import withAuth from "@/components/withAuth";
<<<<<<< HEAD
import { useAuth } from "@/hooks/useAuth";

const topics = [
    { name: "Arrays &\nHashing", subtitle: "Two pointers, Sliding window" },
    { name: "String\nManipulation", subtitle: "Pattern matching, KMP" },
    { name: "Binary\nTrees", subtitle: "Tree traversal, Binary Search Tree" },
    { name: "Graph\nAlgorithms", subtitle: "DFS, BFS, Shortest paths" },
    { name: "Dynamic\nProgramming", subtitle: "Memoization, Tabulation" },
    { name: "Recursion\n& Search", subtitle: "Permutations, N-Queens" },
    { name: "List\nOperations", subtitle: "Pointers, Manipulation" },
    { name: "LIFO\nFIFO", subtitle: "Applications, Monotonic" },
    { name: "Priority\nQueue", subtitle: "Min/max heap operations" },
    { name: "Prefix\nTrees", subtitle: "String search, Autocomplete" },
    { name: "Sort\nAlgorithms", subtitle: "Quick, Merge, Radix" },
    { name: "Search &\nBounds", subtitle: "Search Algorithms" },
];
=======
import { getTopics, type TopicResponse } from "@/lib/api/questionService";
>>>>>>> 681d4708

const difficulties = [
    {
        level: "Beginner\nLevel",
        tag: "EASY",
        description: "Perfect for getting started with fundamentals",
    },
    {
        level: "Intermediate\nLevel",
        tag: "MEDIUM",
        description: "Build deeper understanding and skills",
    },
    {
        level: "Expert\nLevel",
        tag: "HARD",
        description: "Master the most challenging problems",
    },
];

const languages = [
    { name: "C++", icon: "/c-.png" },
    { name: "Java", icon: "/java.png" },
    { name: "Python", icon: "/python.png" },
    { name: "JavaScript", icon: "/js.png" },
];

function Match() {
    const router = useRouter();
    const { user } = useAuth();
    const [activeTab, setActiveTab] = useState("Match");
    const [topics, setTopics] = useState<TopicResponse[]>([]);
    const [selectedTopics, setSelectedTopics] = useState<string[]>([]);
    const [selectedDifficulty, setSelectedDifficulty] = useState<string>("Intermediate Level");
    const [selectedLanguage, setSelectedLanguage] = useState<string>("Python");
<<<<<<< HEAD
    const [isLoading, setIsLoading] = useState(false);
    const [error, setError] = useState<string | null>(null);
=======
    const [isLoadingTopics, setIsLoadingTopics] = useState(true);

    // Fetch topics from API
    useEffect(() => {
        const fetchTopics = async () => {
            try {
                const fetchedTopics = await getTopics();
                setTopics(fetchedTopics);
            } catch (error) {
                console.error('Failed to fetch topics:', error);
                // Keep empty array as fallback
            } finally {
                setIsLoadingTopics(false);
            }
        };
        fetchTopics();
    }, []);
>>>>>>> 681d4708

    const tabs = [
        { name: "Home", href: "/home" },
        { name: "Match", href: "/match" },
        { name: "Questions", href: "/questions" },
        { name: "Profile", href: "/profile" },
    ];

    const toggleTopic = (topic: string) => {
        setSelectedTopics((prev) =>
            prev.includes(topic) ? prev.filter((t) => t !== topic) : [...prev, topic]
        );
    };

    // Map display difficulty to API difficulty
    const mapDifficultyToApi = (displayDifficulty: string): Difficulty => {
        if (displayDifficulty.includes("Beginner")) return "easy";
        if (displayDifficulty.includes("Intermediate")) return "medium";
        if (displayDifficulty.includes("Expert")) return "hard";
        return "medium"; // Default
    };

    const handleMatch = async () => {
        // Validation
        if (selectedTopics.length === 0) {
            setError("Please select at least one topic");
            return;
        }

        if (!user?.id) {
            setError("User not authenticated");
            return;
        }

        setIsLoading(true);
        setError(null);

        try {
            const response = await matchingService.createMatchRequest({
                userId: user.id,
                difficulty: mapDifficultyToApi(selectedDifficulty),
                topics: selectedTopics,
                languages: [selectedLanguage],
            });

            // Store the request ID in sessionStorage to use in wait page
            sessionStorage.setItem("matchRequestId", response.reqId);
            sessionStorage.setItem("matchUserId", user.id);

            router.push("/wait");
        } catch (err) {
            console.error("Failed to create match request:", err);
            setError(err instanceof Error ? err.message : "Failed to create match request");
        } finally {
            setIsLoading(false);
        }
    };

    return (
        <div className="min-h-screen bg-[#333232] relative overflow-hidden">
            <div className="fixed inset-0 opacity-20 pointer-events-none z-0">
                <div className="absolute left-[20%] top-0 bottom-0 w-px border-l-2 border-dashed border-white/30"></div>
                <div className="absolute left-[80%] top-0 bottom-0 w-px border-l-2 border-dashed border-white/30"></div>
            </div>

            <header className="fixed top-0 left-0 right-0 z-50 bg-[#333232] border-b-2 border-dashed border-white/20">
                <div className="flex justify-between items-center px-6 md:px-12 py-9 max-w-[68rem] mx-auto">
                    <div>
                        <Link href="/home">
                            <h1 className="font-mclaren text-white text-2xl md:text-3xl cursor-pointer hover:opacity-80 transition-opacity">
                                PeerPrep
                            </h1>
                        </Link>
                    </div>
                    <nav className="flex gap-8">
                        {tabs.map((tab) => (
                            <Link
                                key={tab.name}
                                href={tab.href}
                                className={`font-montserrat font-medium text-sm transition-colors ${activeTab === tab.name
                                    ? "text-white"
                                    : "text-[#9e9e9e] hover:text-white"
                                    }`}
                                onClick={() => setActiveTab(tab.name)}
                            >
                                {tab.name}
                            </Link>
                        ))}
                    </nav>
                </div>
            </header>

            <main className="relative z-10 pt-44 pb-20 px-6 md:px-12">
                <div className="max-w-5xl mx-auto">
                    <div className="text-center mb-16">
                        <h2 className="font-montserrat text-5xl font-semibold text-white mb-4">
                            Start Your Practice Session
                        </h2>
                        <p className="font-montserrat text-lg text-white flex items-center justify-center gap-2">
                            <img src="/peers_memoji.png" alt="Peers" className="h-6" />
                            Ready to code with a peer?
                        </p>
                    </div>

                    <section className="mb-16">
                        <h3 className="font-montserrat text-3xl font-semibold text-white mb-8">
                            Choose Topic
                        </h3>
                        {isLoadingTopics ? (
                            <div className="text-center py-12">
                                <p className="text-white text-lg">Loading topics...</p>
                            </div>
                        ) : topics.length === 0 ? (
                            <div className="text-center py-12">
                                <p className="text-white text-lg">No topics available</p>
                            </div>
                        ) : (
                            <div className="grid grid-cols-1 md:grid-cols-4 gap-4">
                                {topics.map((topic) => (
                                    <button
                                        key={topic.id}
                                        onClick={() => toggleTopic(topic.name)}
                                        className={`p-6 rounded-2xl border-2 transition-all text-center ${selectedTopics.includes(topic.name)
                                            ? "bg-[#2d2d2d] border-white/20 opacity-100 shadow-[0_0_20px_rgba(255,255,255,0.1)]"
                                            : "bg-[#2d2d2d] border-white/10 opacity-40 hover:opacity-60"
                                            }`}
                                    >
                                        <h4
                                            className={`font-montserrat text-lg font-semibold mb-2 leading-tight ${selectedTopics.includes(topic.name)
                                                ? "text-white"
                                                : "text-gray-400"
                                                }`}
                                        >
                                            {topic.name}
                                        </h4>
                                        {topic.description && (
                                            <p className="font-montserrat text-xs text-gray-500">
                                                {topic.description}
                                            </p>
                                        )}
                                    </button>
                                ))}
                            </div>
                        )}
                    </section>

                    <section className="mb-16">
                        <h3 className="font-montserrat text-3xl font-semibold text-white mb-8">
                            Choose Difficulty
                        </h3>
                        <div className="grid grid-cols-1 md:grid-cols-3 gap-4">
                            {difficulties.map((diff) => (
                                <button
                                    key={diff.level}
                                    onClick={() => setSelectedDifficulty(diff.level)}
                                    className={`p-8 rounded-2xl border-2 transition-all text-center flex flex-col items-center ${selectedDifficulty === diff.level
                                        ? "bg-[#2d2d2d] border-white/20 opacity-100 shadow-[0_0_20px_rgba(255,255,255,0.1)]"
                                        : "bg-[#2d2d2d] border-white/10 opacity-40 hover:opacity-60"
                                        }`}
                                >
                                    <div className="mb-3">
                                        <span
                                            className={`font-montserrat text-xs px-3 py-1 rounded-full ${getDifficultyStyles(diff.tag)}`}
                                        >
                                            {diff.tag}
                                        </span>
                                    </div>
                                    <h4
                                        className={`font-montserrat text-2xl font-semibold mb-3 leading-tight whitespace-pre-line ${selectedDifficulty === diff.level
                                            ? "text-white"
                                            : "text-gray-400"
                                            }`}
                                    >
                                        {diff.level}
                                    </h4>
                                    <p className="font-montserrat text-sm text-gray-500">
                                        {diff.description}
                                    </p>
                                </button>
                            ))}
                        </div>
                    </section>

                    <section className="mb-12">
                        <h3 className="font-montserrat text-3xl font-semibold text-white mb-8">
                            Choose Coding Language
                        </h3>
                        <div className="grid grid-cols-2 md:grid-cols-4 gap-4">
                            {languages.map((lang) => (
                                <button
                                    key={lang.name}
                                    onClick={() => setSelectedLanguage(lang.name)}
                                    className={`p-8 rounded-2xl border-2 transition-all flex flex-col items-center justify-center gap-4 ${selectedLanguage === lang.name
                                        ? "bg-[#2d2d2d] border-white/20 opacity-100 shadow-[0_0_20px_rgba(255,255,255,0.1)]"
                                        : "bg-[#2d2d2d] border-white/10 opacity-40 hover:opacity-60"
                                        }`}
                                >
                                    <Image
                                        src={lang.icon}
                                        alt={lang.name}
                                        width={64}
                                        height={64}
                                        className={`w-16 h-16 ${selectedLanguage === lang.name
                                            ? ""
                                            : "grayscale"
                                            }`}
                                        unoptimized
                                    />
                                    <h4
                                        className={`font-montserrat text-xl font-medium ${selectedLanguage === lang.name
                                            ? "text-white"
                                            : "text-gray-400"
                                            }`}
                                    >
                                        {lang.name}
                                    </h4>
                                </button>
                            ))}
                        </div>
                    </section>

                    <div className="flex flex-col items-center gap-4">
                        {error && (
                            <div className="bg-red-500/20 border border-red-500 text-red-200 px-6 py-3 rounded-lg font-montserrat text-sm">
                                {error}
                            </div>
                        )}
                        <button
                            onClick={handleMatch}
                            disabled={isLoading}
                            className={`glow-button primary-glow bg-white text-[#1e1e1e] px-12 py-3 rounded-full font-montserrat font-medium text-lg transition-all ${
                                isLoading ? "opacity-50 cursor-not-allowed" : "hover:scale-105"
                            }`}
                        >
                            {isLoading ? "Finding Match..." : "Match"}
                        </button>
                    </div>
                </div>
            </main>
        </div>
    );
}

export default withAuth(Match);<|MERGE_RESOLUTION|>--- conflicted
+++ resolved
@@ -7,26 +7,7 @@
 import { getDifficultyStyles } from "@/lib/difficulty";
 import { matchingService, type Difficulty } from "@/lib/api/matchingService";
 import withAuth from "@/components/withAuth";
-<<<<<<< HEAD
-import { useAuth } from "@/hooks/useAuth";
-
-const topics = [
-    { name: "Arrays &\nHashing", subtitle: "Two pointers, Sliding window" },
-    { name: "String\nManipulation", subtitle: "Pattern matching, KMP" },
-    { name: "Binary\nTrees", subtitle: "Tree traversal, Binary Search Tree" },
-    { name: "Graph\nAlgorithms", subtitle: "DFS, BFS, Shortest paths" },
-    { name: "Dynamic\nProgramming", subtitle: "Memoization, Tabulation" },
-    { name: "Recursion\n& Search", subtitle: "Permutations, N-Queens" },
-    { name: "List\nOperations", subtitle: "Pointers, Manipulation" },
-    { name: "LIFO\nFIFO", subtitle: "Applications, Monotonic" },
-    { name: "Priority\nQueue", subtitle: "Min/max heap operations" },
-    { name: "Prefix\nTrees", subtitle: "String search, Autocomplete" },
-    { name: "Sort\nAlgorithms", subtitle: "Quick, Merge, Radix" },
-    { name: "Search &\nBounds", subtitle: "Search Algorithms" },
-];
-=======
 import { getTopics, type TopicResponse } from "@/lib/api/questionService";
->>>>>>> 681d4708
 
 const difficulties = [
     {
@@ -61,10 +42,8 @@
     const [selectedTopics, setSelectedTopics] = useState<string[]>([]);
     const [selectedDifficulty, setSelectedDifficulty] = useState<string>("Intermediate Level");
     const [selectedLanguage, setSelectedLanguage] = useState<string>("Python");
-<<<<<<< HEAD
     const [isLoading, setIsLoading] = useState(false);
     const [error, setError] = useState<string | null>(null);
-=======
     const [isLoadingTopics, setIsLoadingTopics] = useState(true);
 
     // Fetch topics from API
@@ -82,7 +61,6 @@
         };
         fetchTopics();
     }, []);
->>>>>>> 681d4708
 
     const tabs = [
         { name: "Home", href: "/home" },
