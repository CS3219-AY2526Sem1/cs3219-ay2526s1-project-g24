"use client";

import { useEffect, useState } from "react";
import { useRouter } from "next/navigation";
import Link from "next/link";
import { TIMER_INTERVAL_MS, TIME_FORMAT } from "@/lib/constants";
import { matchingService } from "@/lib/api/matchingService";
import withAuth from "@/components/withAuth";

function Wait() {
    const router = useRouter();
    const [seconds, setSeconds] = useState(0);
    const [requestId, setRequestId] = useState<string | null>(null);
    const [error, setError] = useState<string | null>(null);

    useEffect(() => {
        // Get the match request ID from sessionStorage
        const reqId = sessionStorage.getItem("matchRequestId");
        if (!reqId) {
            // No match request found, redirect back to match page
            router.push("/match");
            return;
        }
        setRequestId(reqId);

        // Subscribe to real-time match updates via SSE
        const cleanup = matchingService.subscribeToMatchEvents(
            reqId,
            (event) => {
<<<<<<< HEAD
                console.log("Match event received:", event);
=======
                // TODO: replace with some actual logger, or just ignore tbh
                // console.log("Match event received:", event);

                if (typeof event.elapsed === "number") {
                    setSeconds(event.elapsed);
                }
>>>>>>> 751a4860

                if (event.status === "matched" && event.sessionId) {
                    // Store session ID and question ID (if available)
                    console.log("🎉 Match found! Storing session data:", {
                        sessionId: event.sessionId,
                        questionId: event.questionId,
                    });

                    sessionStorage.setItem("sessionId", event.sessionId);
                    console.log("✅ Session ID stored:", event.sessionId);

                    if (event.questionId) {
                        sessionStorage.setItem("questionId", event.questionId);
                        console.log("✅ Question ID stored:", event.questionId);
                    } else {
                        console.warn("⚠️ No question ID in match event");
                    }

                    console.log("📦 SessionStorage contents:", {
                        sessionId: sessionStorage.getItem("sessionId"),
                        questionId: sessionStorage.getItem("questionId"),
                        matchRequestId: sessionStorage.getItem("matchRequestId"),
                        matchUserId: sessionStorage.getItem("matchUserId"),
                    });

                    router.push("/collaborative-coding");
                } else if (event.status === "timeout") {
                    setError("Match timeout - no partner found");
                    setTimeout(() => router.push("/match"), 3000);
                } else if (event.status === "cancelled") {
                    router.push("/match");
                }
            },
            (error) => {
                console.error("SSE error:", error);
                setError("Connection error - please try again");
            },
        );

        return () => {
            // Clear local state
            sessionStorage.removeItem("matchRequestId");
            sessionStorage.removeItem("matchUserId");
            cleanup();
        };
    }, [router]);

    useEffect(() => {
        const timer = setInterval(() => {
            setSeconds((prev) => prev + 1);
        }, TIMER_INTERVAL_MS);

        return () => clearInterval(timer);
    }, []);

    const handleCancel = async () => {
        if (requestId) {
            try {
                const result = await matchingService.cancelMatchRequest(requestId);

                if (result.alreadyMatched) {
                    // Race condition: User was matched right when they clicked cancel
                    console.log("Already matched - redirecting to session");

                    if (result.sessionId) {
                        // Store session ID and redirect to collaborative coding
                        sessionStorage.setItem("sessionId", result.sessionId);
                        sessionStorage.removeItem("matchRequestId");
                        sessionStorage.removeItem("matchUserId");
                        router.push("/collaborative-coding");
                        return;
                    }

                    // If no session ID available, show message and wait for SSE event
                    setError("Match found! Redirecting...");
                    // SSE event handler will redirect when it receives the matched event
                    return;
                }

                // Successfully cancelled
                sessionStorage.removeItem("matchRequestId");
                sessionStorage.removeItem("matchUserId");
                router.push("/match");
            } catch (err) {
                console.error("Failed to cancel match:", err);
                setError("Failed to cancel - please try again");
                // Still redirect after showing error briefly
                setTimeout(() => router.push("/match"), 2000);
            }
        } else {
            router.push("/match");
        }
    };

    return (
        <div className="min-h-screen bg-[#333232] flex flex-col items-center justify-center relative">
            <Link href="/home">
                <h1 className="font-mclaren text-2xl text-[#9e9e9e] absolute top-8 left-1/2 transform -translate-x-1/2 cursor-pointer hover:text-white transition-colors">
                    PeerPrep
                </h1>
            </Link>

            <div className="mb-8">
                <div className="w-24 h-24 border-8 border-[#555555] border-t-[#9e9e9e] rounded-full animate-spin"></div>
            </div>

            {error ? (
                <h2 className="font-montserrat text-3xl font-semibold text-red-400 mb-4">
                    {error}
                </h2>
            ) : (
                <>
                    <h2 className="font-montserrat text-4xl font-semibold text-white mb-4">
                        Finding your coding partner...
                    </h2>

                    <p className="font-montserrat text-white text-lg mb-8">
                        We're matching you with someone at your skill level
                    </p>
                </>
            )}

            <button
                onClick={handleCancel}
                className="glow-button primary-glow bg-white text-[#1e1e1e] px-10 py-3 rounded-full font-montserrat font-medium text-base hover:scale-105 transition-all mb-6"
            >
                Cancel
            </button>

            <p className="font-montserrat text-[#9e9e9e] text-sm">
                wait time {Math.floor(seconds / TIME_FORMAT.SECONDS_PER_MINUTE)}:
                {(seconds % TIME_FORMAT.SECONDS_PER_MINUTE)
                    .toString()
                    .padStart(TIME_FORMAT.PAD_LENGTH, TIME_FORMAT.PAD_CHAR)}
            </p>
        </div>
    );
}

export default withAuth(Wait);<|MERGE_RESOLUTION|>--- conflicted
+++ resolved
@@ -1,179 +1,167 @@
-"use client";
+'use client';
 
-import { useEffect, useState } from "react";
-import { useRouter } from "next/navigation";
-import Link from "next/link";
-import { TIMER_INTERVAL_MS, TIME_FORMAT } from "@/lib/constants";
-import { matchingService } from "@/lib/api/matchingService";
-import withAuth from "@/components/withAuth";
+import { useEffect, useState } from 'react';
+import { useRouter } from 'next/navigation';
+import Link from 'next/link';
+import { TIMER_INTERVAL_MS, TIME_FORMAT } from '@/lib/constants';
+import { matchingService } from '@/lib/api/matchingService';
+import withAuth from '@/components/withAuth';
 
 function Wait() {
-    const router = useRouter();
-    const [seconds, setSeconds] = useState(0);
-    const [requestId, setRequestId] = useState<string | null>(null);
-    const [error, setError] = useState<string | null>(null);
+  const router = useRouter();
+  const [seconds, setSeconds] = useState(0);
+  const [requestId, setRequestId] = useState<string | null>(null);
+  const [error, setError] = useState<string | null>(null);
 
-    useEffect(() => {
-        // Get the match request ID from sessionStorage
-        const reqId = sessionStorage.getItem("matchRequestId");
-        if (!reqId) {
-            // No match request found, redirect back to match page
-            router.push("/match");
+  useEffect(() => {
+    // Get the match request ID from sessionStorage
+    const reqId = sessionStorage.getItem('matchRequestId');
+    if (!reqId) {
+      // No match request found, redirect back to match page
+      router.push('/match');
+      return;
+    }
+    setRequestId(reqId);
+
+    // Subscribe to real-time match updates via SSE
+    const cleanup = matchingService.subscribeToMatchEvents(
+      reqId,
+      (event) => {
+        // TODO: replace with some actual logger, or just ignore tbh
+        // console.log("Match event received:", event);
+
+        if (typeof event.elapsed === 'number') {
+          setSeconds(event.elapsed);
+        }
+
+        if (event.status === 'matched' && event.sessionId) {
+          // Store session ID and question ID (if available)
+          console.log('🎉 Match found! Storing session data:', {
+            sessionId: event.sessionId,
+            questionId: event.questionId,
+          });
+
+          sessionStorage.setItem('sessionId', event.sessionId);
+          console.log('✅ Session ID stored:', event.sessionId);
+
+          if (event.questionId) {
+            sessionStorage.setItem('questionId', event.questionId);
+            console.log('✅ Question ID stored:', event.questionId);
+          } else {
+            console.warn('⚠️ No question ID in match event');
+          }
+
+          console.log('📦 SessionStorage contents:', {
+            sessionId: sessionStorage.getItem('sessionId'),
+            questionId: sessionStorage.getItem('questionId'),
+            matchRequestId: sessionStorage.getItem('matchRequestId'),
+            matchUserId: sessionStorage.getItem('matchUserId'),
+          });
+
+          router.push('/collaborative-coding');
+        } else if (event.status === 'timeout') {
+          setError('Match timeout - no partner found');
+          setTimeout(() => router.push('/match'), 3000);
+        } else if (event.status === 'cancelled') {
+          router.push('/match');
+        }
+      },
+      (error) => {
+        console.error('SSE error:', error);
+        setError('Connection error - please try again');
+      }
+    );
+
+    return () => {
+      // Clear local state
+      sessionStorage.removeItem('matchRequestId');
+      sessionStorage.removeItem('matchUserId');
+      cleanup();
+    };
+  }, [router]);
+
+  useEffect(() => {
+    const timer = setInterval(() => {
+      setSeconds((prev) => prev + 1);
+    }, TIMER_INTERVAL_MS);
+
+    return () => clearInterval(timer);
+  }, []);
+
+  const handleCancel = async () => {
+    if (requestId) {
+      try {
+        const result = await matchingService.cancelMatchRequest(requestId);
+
+        if (result.alreadyMatched) {
+          // Race condition: User was matched right when they clicked cancel
+          console.log('Already matched - redirecting to session');
+
+          if (result.sessionId) {
+            // Store session ID and redirect to collaborative coding
+            sessionStorage.setItem('sessionId', result.sessionId);
+            sessionStorage.removeItem('matchRequestId');
+            sessionStorage.removeItem('matchUserId');
+            router.push('/collaborative-coding');
             return;
+          }
+
+          // If no session ID available, show message and wait for SSE event
+          setError('Match found! Redirecting...');
+          // SSE event handler will redirect when it receives the matched event
+          return;
         }
-        setRequestId(reqId);
 
-        // Subscribe to real-time match updates via SSE
-        const cleanup = matchingService.subscribeToMatchEvents(
-            reqId,
-            (event) => {
-<<<<<<< HEAD
-                console.log("Match event received:", event);
-=======
-                // TODO: replace with some actual logger, or just ignore tbh
-                // console.log("Match event received:", event);
+        // Successfully cancelled
+        sessionStorage.removeItem('matchRequestId');
+        sessionStorage.removeItem('matchUserId');
+        router.push('/match');
+      } catch (err) {
+        console.error('Failed to cancel match:', err);
+        setError('Failed to cancel - please try again');
+        // Still redirect after showing error briefly
+        setTimeout(() => router.push('/match'), 2000);
+      }
+    } else {
+      router.push('/match');
+    }
+  };
 
-                if (typeof event.elapsed === "number") {
-                    setSeconds(event.elapsed);
-                }
->>>>>>> 751a4860
+  return (
+    <div className='min-h-screen bg-[#333232] flex flex-col items-center justify-center relative'>
+      <Link href='/home'>
+        <h1 className='font-mclaren text-2xl text-[#9e9e9e] absolute top-8 left-1/2 transform -translate-x-1/2 cursor-pointer hover:text-white transition-colors'>
+          PeerPrep
+        </h1>
+      </Link>
 
-                if (event.status === "matched" && event.sessionId) {
-                    // Store session ID and question ID (if available)
-                    console.log("🎉 Match found! Storing session data:", {
-                        sessionId: event.sessionId,
-                        questionId: event.questionId,
-                    });
+      <div className='mb-8'>
+        <div className='w-24 h-24 border-8 border-[#555555] border-t-[#9e9e9e] rounded-full animate-spin'></div>
+      </div>
 
-                    sessionStorage.setItem("sessionId", event.sessionId);
-                    console.log("✅ Session ID stored:", event.sessionId);
+      {error ? (
+        <h2 className='font-montserrat text-3xl font-semibold text-red-400 mb-4'>{error}</h2>
+      ) : (
+        <>
+          <h2 className='font-montserrat text-4xl font-semibold text-white mb-4'>Finding your coding partner...</h2>
 
-                    if (event.questionId) {
-                        sessionStorage.setItem("questionId", event.questionId);
-                        console.log("✅ Question ID stored:", event.questionId);
-                    } else {
-                        console.warn("⚠️ No question ID in match event");
-                    }
+          <p className='font-montserrat text-white text-lg mb-8'>We're matching you with someone at your skill level</p>
+        </>
+      )}
 
-                    console.log("📦 SessionStorage contents:", {
-                        sessionId: sessionStorage.getItem("sessionId"),
-                        questionId: sessionStorage.getItem("questionId"),
-                        matchRequestId: sessionStorage.getItem("matchRequestId"),
-                        matchUserId: sessionStorage.getItem("matchUserId"),
-                    });
+      <button
+        onClick={handleCancel}
+        className='glow-button primary-glow bg-white text-[#1e1e1e] px-10 py-3 rounded-full font-montserrat font-medium text-base hover:scale-105 transition-all mb-6'
+      >
+        Cancel
+      </button>
 
-                    router.push("/collaborative-coding");
-                } else if (event.status === "timeout") {
-                    setError("Match timeout - no partner found");
-                    setTimeout(() => router.push("/match"), 3000);
-                } else if (event.status === "cancelled") {
-                    router.push("/match");
-                }
-            },
-            (error) => {
-                console.error("SSE error:", error);
-                setError("Connection error - please try again");
-            },
-        );
-
-        return () => {
-            // Clear local state
-            sessionStorage.removeItem("matchRequestId");
-            sessionStorage.removeItem("matchUserId");
-            cleanup();
-        };
-    }, [router]);
-
-    useEffect(() => {
-        const timer = setInterval(() => {
-            setSeconds((prev) => prev + 1);
-        }, TIMER_INTERVAL_MS);
-
-        return () => clearInterval(timer);
-    }, []);
-
-    const handleCancel = async () => {
-        if (requestId) {
-            try {
-                const result = await matchingService.cancelMatchRequest(requestId);
-
-                if (result.alreadyMatched) {
-                    // Race condition: User was matched right when they clicked cancel
-                    console.log("Already matched - redirecting to session");
-
-                    if (result.sessionId) {
-                        // Store session ID and redirect to collaborative coding
-                        sessionStorage.setItem("sessionId", result.sessionId);
-                        sessionStorage.removeItem("matchRequestId");
-                        sessionStorage.removeItem("matchUserId");
-                        router.push("/collaborative-coding");
-                        return;
-                    }
-
-                    // If no session ID available, show message and wait for SSE event
-                    setError("Match found! Redirecting...");
-                    // SSE event handler will redirect when it receives the matched event
-                    return;
-                }
-
-                // Successfully cancelled
-                sessionStorage.removeItem("matchRequestId");
-                sessionStorage.removeItem("matchUserId");
-                router.push("/match");
-            } catch (err) {
-                console.error("Failed to cancel match:", err);
-                setError("Failed to cancel - please try again");
-                // Still redirect after showing error briefly
-                setTimeout(() => router.push("/match"), 2000);
-            }
-        } else {
-            router.push("/match");
-        }
-    };
-
-    return (
-        <div className="min-h-screen bg-[#333232] flex flex-col items-center justify-center relative">
-            <Link href="/home">
-                <h1 className="font-mclaren text-2xl text-[#9e9e9e] absolute top-8 left-1/2 transform -translate-x-1/2 cursor-pointer hover:text-white transition-colors">
-                    PeerPrep
-                </h1>
-            </Link>
-
-            <div className="mb-8">
-                <div className="w-24 h-24 border-8 border-[#555555] border-t-[#9e9e9e] rounded-full animate-spin"></div>
-            </div>
-
-            {error ? (
-                <h2 className="font-montserrat text-3xl font-semibold text-red-400 mb-4">
-                    {error}
-                </h2>
-            ) : (
-                <>
-                    <h2 className="font-montserrat text-4xl font-semibold text-white mb-4">
-                        Finding your coding partner...
-                    </h2>
-
-                    <p className="font-montserrat text-white text-lg mb-8">
-                        We're matching you with someone at your skill level
-                    </p>
-                </>
-            )}
-
-            <button
-                onClick={handleCancel}
-                className="glow-button primary-glow bg-white text-[#1e1e1e] px-10 py-3 rounded-full font-montserrat font-medium text-base hover:scale-105 transition-all mb-6"
-            >
-                Cancel
-            </button>
-
-            <p className="font-montserrat text-[#9e9e9e] text-sm">
-                wait time {Math.floor(seconds / TIME_FORMAT.SECONDS_PER_MINUTE)}:
-                {(seconds % TIME_FORMAT.SECONDS_PER_MINUTE)
-                    .toString()
-                    .padStart(TIME_FORMAT.PAD_LENGTH, TIME_FORMAT.PAD_CHAR)}
-            </p>
-        </div>
-    );
+      <p className='font-montserrat text-[#9e9e9e] text-sm'>
+        wait time {Math.floor(seconds / TIME_FORMAT.SECONDS_PER_MINUTE)}:
+        {(seconds % TIME_FORMAT.SECONDS_PER_MINUTE).toString().padStart(TIME_FORMAT.PAD_LENGTH, TIME_FORMAT.PAD_CHAR)}
+      </p>
+    </div>
+  );
 }
 
 export default withAuth(Wait);