{
  "name": "user_service",
  "version": "1.0.0",
  "description": "",
  "main": "index.js",
  "scripts": {
    "build": "tsc",
    "clean": "rm -rf dist",
    "dev": "nodemon --exec \"node -r esbuild-register ./src/index.ts\" -e .ts",
    "lint": "tsc --noEmit && eslint \"src/**/*.ts*\" --max-warnings 0",
    "start": "node dist/index.js",
    "test": "jest --detectOpenHandles"
  },
  "jest": {
    "preset": "@repo/jest-presets/node"
  },
  "keywords": [],
  "author": "",
  "license": "ISC",
  "dependencies": {
    "@prisma/client": "^6.17.1",
    "express": "^4.18.3",
    "pg": "^8.16.3"
  },
  "devDependencies": {
    "@jest/globals": "^29.7.0",
    "@repo/eslint-config": "workspace:*",
    "@repo/jest-presets": "workspace:*",
    "@repo/typescript-config": "workspace:*",
    "@types/express": "^4.17.21",
    "@types/jest": "^29.5.12",
    "@types/node": "^24.7.2",
    "@types/supertest": "^6.0.2",
    "esbuild": "^0.20.1",
    "esbuild-register": "^3.5.0",
    "eslint": "^9.37.0",
    "jest": "^29.7.0",
    "nodemon": "^3.1.0",
<<<<<<< HEAD
    "prisma": "^6.17.1",
=======
    "supertest": "^6.3.4",
>>>>>>> 7471de3f
    "ts-node": "^10.9.2",
    "typescript": "^5.9.3"
  }
}<|MERGE_RESOLUTION|>--- conflicted
+++ resolved
@@ -36,11 +36,8 @@
     "eslint": "^9.37.0",
     "jest": "^29.7.0",
     "nodemon": "^3.1.0",
-<<<<<<< HEAD
     "prisma": "^6.17.1",
-=======
     "supertest": "^6.3.4",
->>>>>>> 7471de3f
     "ts-node": "^10.9.2",
     "typescript": "^5.9.3"
   }
