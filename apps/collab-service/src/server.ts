--- conflicted
+++ resolved
@@ -23,33 +23,16 @@
             contentSecurityPolicy: false,
         })
     );
-<<<<<<< HEAD
-    
+
     // CORS configuration
     const allowedOrigins = process.env.CORS_ORIGINS
         ? process.env.CORS_ORIGINS.split(',').map(origin => origin.trim())
-        : ['http://localhost:3000'];
-=======
-
-    // CORS configuration - must allow credentials and specify origin
-    const allowedOrigins = process.env.ALLOWED_ORIGINS?.split(',') || [
-        'http://localhost:3000',
-        'http://127.0.0.1:3000',
-    ];
->>>>>>> 8aea600f
+        : ['http://localhost:3000', 'http://127.0.0.1:3000'];
 
     app.use(cors({
         origin: (origin, callback) => {
             // Allow requests with no origin (like mobile apps or curl requests)
             if (!origin) return callback(null, true);
-<<<<<<< HEAD
-            if (allowedOrigins.includes(origin)) {
-                return callback(null, true);
-            }
-            return callback(new Error('Not allowed by CORS'));
-        },
-        credentials: true,
-=======
 
             if (allowedOrigins.includes(origin)) {
                 callback(null, true);
@@ -61,7 +44,6 @@
         credentials: true, // Allow cookies and auth headers
         methods: ['GET', 'POST', 'PUT', 'DELETE', 'OPTIONS'],
         allowedHeaders: ['Content-Type', 'Authorization'],
->>>>>>> 8aea600f
     }));
 
     // Body parser
