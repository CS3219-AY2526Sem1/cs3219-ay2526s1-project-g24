<<<<<<< HEAD
# ---------- dependencies ----------
FROM node:20-alpine AS deps
WORKDIR /app
RUN corepack enable

# Install OpenSSL for Prisma
RUN apk add --no-cache openssl

# 1) Copy root manifests + lockfile FIRST
COPY pnpm-workspace.yaml package.json pnpm-lock.yaml ./

# 2) Copy only package.json files for all workspaces (better cache)
COPY packages/**/package.json packages/
COPY apps/**/package.json apps/

# 3) Install using the lockfile
RUN pnpm install --frozen-lockfile

# ---------- build stage ----------
FROM node:20-alpine AS build
=======
# ---- Base stage ----
FROM node:18-alpine AS base
WORKDIR /app
RUN npm install -g pnpm

# ---- Dependencies stage ----
FROM base AS dependencies
WORKDIR /app

# Install OpenSSL for Prisma
RUN apk add --no-cache openssl

# Copy workspace configuration and lockfile
COPY pnpm-workspace.yaml package.json pnpm-lock.yaml ./

# Copy only package.json files first (better caching)
COPY apps/collab-service/package.json ./apps/collab-service/
COPY apps/collab-service/prisma ./apps/collab-service/prisma/

# Install all dependencies (including dev for building)
RUN pnpm install --frozen-lockfile --filter collab-service...

# Generate Prisma Client
WORKDIR /app/apps/collab-service
RUN npx prisma generate

# ---- Build stage ----
FROM base AS builder
>>>>>>> ef9c6338
WORKDIR /app
RUN corepack enable
RUN apk add --no-cache openssl

<<<<<<< HEAD
COPY . .
RUN pnpm install --frozen-lockfile

# Generate Prisma Client for collab-service
RUN pnpm --filter collab-service prisma:generate

# Build the service
RUN pnpm --filter collab-service build

# ---------- production ----------
FROM node:20-alpine AS prod
WORKDIR /app
=======
# Copy installed dependencies
COPY --from=dependencies /app/node_modules ./node_modules
COPY --from=dependencies /app/apps/collab-service/node_modules ./apps/collab-service/node_modules
COPY --from=dependencies /app/apps/collab-service/prisma ./apps/collab-service/prisma

# Copy source code and config
COPY apps/collab-service/src ./apps/collab-service/src
COPY apps/collab-service/tsconfig.json ./apps/collab-service/
COPY apps/collab-service/package.json ./apps/collab-service/

# Build the application
WORKDIR /app/apps/collab-service
RUN pnpm build

# ---- Production stage ----
FROM base AS runner
WORKDIR /app

# Install OpenSSL for Prisma runtime
RUN apk add --no-cache openssl

>>>>>>> ef9c6338
ENV NODE_ENV=production
RUN corepack enable
RUN apk add --no-cache openssl

<<<<<<< HEAD
# Copy everything from build stage (includes node_modules with Prisma client)
COPY --from=build /app .
=======
# Copy entire node_modules from dependencies stage (includes all packages and Prisma client)
COPY --from=dependencies /app/node_modules ./node_modules
COPY --from=dependencies /app/apps/collab-service/node_modules ./apps/collab-service/node_modules

# Copy built application from builder
WORKDIR /app/apps/collab-service
COPY --from=builder /app/apps/collab-service/dist ./dist
COPY --from=builder /app/apps/collab-service/package.json ./package.json

# Create non-root user for security
RUN addgroup --system --gid 1001 nodejs && \
    adduser --system --uid 1001 collab-service
USER collab-service
>>>>>>> ef9c6338

# Expose port
EXPOSE 3003

# Run migrations before starting the service
CMD ["sh", "-c", "pnpm --filter collab-service prisma migrate deploy && node apps/collab-service/dist/index.js"]<|MERGE_RESOLUTION|>--- conflicted
+++ resolved
@@ -1,5 +1,3 @@
-<<<<<<< HEAD
-# ---------- dependencies ----------
 FROM node:20-alpine AS deps
 WORKDIR /app
 RUN corepack enable
@@ -11,54 +9,25 @@
 COPY pnpm-workspace.yaml package.json pnpm-lock.yaml ./
 
 # 2) Copy only package.json files for all workspaces (better cache)
-COPY packages/**/package.json packages/
-COPY apps/**/package.json apps/
+COPY packages/*/package.json packages/
+COPY apps/*/package.json apps/
 
 # 3) Install using the lockfile
 RUN pnpm install --frozen-lockfile
 
 # ---------- build stage ----------
 FROM node:20-alpine AS build
-=======
-# ---- Base stage ----
-FROM node:18-alpine AS base
 WORKDIR /app
-RUN npm install -g pnpm
-
-# ---- Dependencies stage ----
-FROM base AS dependencies
-WORKDIR /app
+RUN corepack enable
 
 # Install OpenSSL for Prisma
 RUN apk add --no-cache openssl
 
-# Copy workspace configuration and lockfile
-COPY pnpm-workspace.yaml package.json pnpm-lock.yaml ./
-
-# Copy only package.json files first (better caching)
-COPY apps/collab-service/package.json ./apps/collab-service/
-COPY apps/collab-service/prisma ./apps/collab-service/prisma/
-
-# Install all dependencies (including dev for building)
-RUN pnpm install --frozen-lockfile --filter collab-service...
-
-# Generate Prisma Client
-WORKDIR /app/apps/collab-service
-RUN npx prisma generate
-
-# ---- Build stage ----
-FROM base AS builder
->>>>>>> ef9c6338
-WORKDIR /app
-RUN corepack enable
-RUN apk add --no-cache openssl
-
-<<<<<<< HEAD
 COPY . .
 RUN pnpm install --frozen-lockfile
 
 # Generate Prisma Client for collab-service
-RUN pnpm --filter collab-service prisma:generate
+RUN pnpm --filter collab-service prisma generate
 
 # Build the service
 RUN pnpm --filter collab-service build
@@ -66,54 +35,16 @@
 # ---------- production ----------
 FROM node:20-alpine AS prod
 WORKDIR /app
-=======
-# Copy installed dependencies
-COPY --from=dependencies /app/node_modules ./node_modules
-COPY --from=dependencies /app/apps/collab-service/node_modules ./apps/collab-service/node_modules
-COPY --from=dependencies /app/apps/collab-service/prisma ./apps/collab-service/prisma
-
-# Copy source code and config
-COPY apps/collab-service/src ./apps/collab-service/src
-COPY apps/collab-service/tsconfig.json ./apps/collab-service/
-COPY apps/collab-service/package.json ./apps/collab-service/
-
-# Build the application
-WORKDIR /app/apps/collab-service
-RUN pnpm build
-
-# ---- Production stage ----
-FROM base AS runner
-WORKDIR /app
+ENV NODE_ENV=production
+RUN corepack enable
 
 # Install OpenSSL for Prisma runtime
 RUN apk add --no-cache openssl
 
->>>>>>> ef9c6338
-ENV NODE_ENV=production
-RUN corepack enable
-RUN apk add --no-cache openssl
-
-<<<<<<< HEAD
 # Copy everything from build stage (includes node_modules with Prisma client)
 COPY --from=build /app .
-=======
-# Copy entire node_modules from dependencies stage (includes all packages and Prisma client)
-COPY --from=dependencies /app/node_modules ./node_modules
-COPY --from=dependencies /app/apps/collab-service/node_modules ./apps/collab-service/node_modules
-
-# Copy built application from builder
-WORKDIR /app/apps/collab-service
-COPY --from=builder /app/apps/collab-service/dist ./dist
-COPY --from=builder /app/apps/collab-service/package.json ./package.json
-
-# Create non-root user for security
-RUN addgroup --system --gid 1001 nodejs && \
-    adduser --system --uid 1001 collab-service
-USER collab-service
->>>>>>> ef9c6338
 
 # Expose port
 EXPOSE 3003
 
-# Run migrations before starting the service
-CMD ["sh", "-c", "pnpm --filter collab-service prisma migrate deploy && node apps/collab-service/dist/index.js"]+CMD ["node", "apps/collab-service/dist/index.js"]